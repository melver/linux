// SPDX-License-Identifier: LGPL-2.1
/*
 * Copyright (c) 2012 Taobao.
 * Written by Tao Ma <boyu.mt@taobao.com>
 */

#include <linux/iomap.h>
#include <linux/fiemap.h>
#include <linux/iversion.h>
#include <linux/backing-dev.h>

#include "ext4_jbd2.h"
#include "ext4.h"
#include "xattr.h"
#include "truncate.h"

#define EXT4_XATTR_SYSTEM_DATA	"data"
#define EXT4_MIN_INLINE_DATA_SIZE	((sizeof(__le32) * EXT4_N_BLOCKS))
#define EXT4_INLINE_DOTDOT_OFFSET	2
#define EXT4_INLINE_DOTDOT_SIZE		4

static int ext4_get_inline_size(struct inode *inode)
{
	if (EXT4_I(inode)->i_inline_off)
		return EXT4_I(inode)->i_inline_size;

	return 0;
}

static int get_max_inline_xattr_value_size(struct inode *inode,
					   struct ext4_iloc *iloc)
{
	struct ext4_xattr_ibody_header *header;
	struct ext4_xattr_entry *entry;
	struct ext4_inode *raw_inode;
	int free, min_offs;

	min_offs = EXT4_SB(inode->i_sb)->s_inode_size -
			EXT4_GOOD_OLD_INODE_SIZE -
			EXT4_I(inode)->i_extra_isize -
			sizeof(struct ext4_xattr_ibody_header);

	/*
	 * We need to subtract another sizeof(__u32) since an in-inode xattr
	 * needs an empty 4 bytes to indicate the gap between the xattr entry
	 * and the name/value pair.
	 */
	if (!ext4_test_inode_state(inode, EXT4_STATE_XATTR))
		return EXT4_XATTR_SIZE(min_offs -
			EXT4_XATTR_LEN(strlen(EXT4_XATTR_SYSTEM_DATA)) -
			EXT4_XATTR_ROUND - sizeof(__u32));

	raw_inode = ext4_raw_inode(iloc);
	header = IHDR(inode, raw_inode);
	entry = IFIRST(header);

	/* Compute min_offs. */
	for (; !IS_LAST_ENTRY(entry); entry = EXT4_XATTR_NEXT(entry)) {
		if (!entry->e_value_inum && entry->e_value_size) {
			size_t offs = le16_to_cpu(entry->e_value_offs);
			if (offs < min_offs)
				min_offs = offs;
		}
	}
	free = min_offs -
		((void *)entry - (void *)IFIRST(header)) - sizeof(__u32);

	if (EXT4_I(inode)->i_inline_off) {
		entry = (struct ext4_xattr_entry *)
			((void *)raw_inode + EXT4_I(inode)->i_inline_off);

		free += EXT4_XATTR_SIZE(le32_to_cpu(entry->e_value_size));
		goto out;
	}

	free -= EXT4_XATTR_LEN(strlen(EXT4_XATTR_SYSTEM_DATA));

	if (free > EXT4_XATTR_ROUND)
		free = EXT4_XATTR_SIZE(free - EXT4_XATTR_ROUND);
	else
		free = 0;

out:
	return free;
}

/*
 * Get the maximum size we now can store in an inode.
 * If we can't find the space for a xattr entry, don't use the space
 * of the extents since we have no space to indicate the inline data.
 */
int ext4_get_max_inline_size(struct inode *inode)
{
	int error, max_inline_size;
	struct ext4_iloc iloc;

	if (EXT4_I(inode)->i_extra_isize == 0)
		return 0;

	error = ext4_get_inode_loc(inode, &iloc);
	if (error) {
		ext4_error_inode_err(inode, __func__, __LINE__, 0, -error,
				     "can't get inode location %lu",
				     inode->i_ino);
		return 0;
	}

	down_read(&EXT4_I(inode)->xattr_sem);
	max_inline_size = get_max_inline_xattr_value_size(inode, &iloc);
	up_read(&EXT4_I(inode)->xattr_sem);

	brelse(iloc.bh);

	if (!max_inline_size)
		return 0;

	return max_inline_size + EXT4_MIN_INLINE_DATA_SIZE;
}

/*
 * this function does not take xattr_sem, which is OK because it is
 * currently only used in a code path coming form ext4_iget, before
 * the new inode has been unlocked
 */
int ext4_find_inline_data_nolock(struct inode *inode)
{
	struct ext4_xattr_ibody_find is = {
		.s = { .not_found = -ENODATA, },
	};
	struct ext4_xattr_info i = {
		.name_index = EXT4_XATTR_INDEX_SYSTEM,
		.name = EXT4_XATTR_SYSTEM_DATA,
	};
	int error;

	if (EXT4_I(inode)->i_extra_isize == 0)
		return 0;

	error = ext4_get_inode_loc(inode, &is.iloc);
	if (error)
		return error;

	error = ext4_xattr_ibody_find(inode, &i, &is);
	if (error)
		goto out;

	if (!is.s.not_found) {
		if (is.s.here->e_value_inum) {
			EXT4_ERROR_INODE(inode, "inline data xattr refers "
					 "to an external xattr inode");
			error = -EFSCORRUPTED;
			goto out;
		}
		EXT4_I(inode)->i_inline_off = (u16)((void *)is.s.here -
					(void *)ext4_raw_inode(&is.iloc));
		EXT4_I(inode)->i_inline_size = EXT4_MIN_INLINE_DATA_SIZE +
				le32_to_cpu(is.s.here->e_value_size);
		ext4_set_inode_state(inode, EXT4_STATE_MAY_INLINE_DATA);
	}
out:
	brelse(is.iloc.bh);
	return error;
}

static int ext4_read_inline_data(struct inode *inode, void *buffer,
				 unsigned int len,
				 struct ext4_iloc *iloc)
{
	struct ext4_xattr_entry *entry;
	struct ext4_xattr_ibody_header *header;
	int cp_len = 0;
	struct ext4_inode *raw_inode;

	if (!len)
		return 0;

	BUG_ON(len > EXT4_I(inode)->i_inline_size);

	cp_len = len < EXT4_MIN_INLINE_DATA_SIZE ?
			len : EXT4_MIN_INLINE_DATA_SIZE;

	raw_inode = ext4_raw_inode(iloc);
	memcpy(buffer, (void *)(raw_inode->i_block), cp_len);

	len -= cp_len;
	buffer += cp_len;

	if (!len)
		goto out;

	header = IHDR(inode, raw_inode);
	entry = (struct ext4_xattr_entry *)((void *)raw_inode +
					    EXT4_I(inode)->i_inline_off);
	len = min_t(unsigned int, len,
		    (unsigned int)le32_to_cpu(entry->e_value_size));

	memcpy(buffer,
	       (void *)IFIRST(header) + le16_to_cpu(entry->e_value_offs), len);
	cp_len += len;

out:
	return cp_len;
}

/*
 * write the buffer to the inline inode.
 * If 'create' is set, we don't need to do the extra copy in the xattr
 * value since it is already handled by ext4_xattr_ibody_set.
 * That saves us one memcpy.
 */
static void ext4_write_inline_data(struct inode *inode, struct ext4_iloc *iloc,
				   void *buffer, loff_t pos, unsigned int len)
{
	struct ext4_xattr_entry *entry;
	struct ext4_xattr_ibody_header *header;
	struct ext4_inode *raw_inode;
	int cp_len = 0;

	if (unlikely(ext4_forced_shutdown(EXT4_SB(inode->i_sb))))
		return;

	BUG_ON(!EXT4_I(inode)->i_inline_off);
	BUG_ON(pos + len > EXT4_I(inode)->i_inline_size);

	raw_inode = ext4_raw_inode(iloc);
	buffer += pos;

	if (pos < EXT4_MIN_INLINE_DATA_SIZE) {
		cp_len = pos + len > EXT4_MIN_INLINE_DATA_SIZE ?
			 EXT4_MIN_INLINE_DATA_SIZE - pos : len;
		memcpy((void *)raw_inode->i_block + pos, buffer, cp_len);

		len -= cp_len;
		buffer += cp_len;
		pos += cp_len;
	}

	if (!len)
		return;

	pos -= EXT4_MIN_INLINE_DATA_SIZE;
	header = IHDR(inode, raw_inode);
	entry = (struct ext4_xattr_entry *)((void *)raw_inode +
					    EXT4_I(inode)->i_inline_off);

	memcpy((void *)IFIRST(header) + le16_to_cpu(entry->e_value_offs) + pos,
	       buffer, len);
}

static int ext4_create_inline_data(handle_t *handle,
				   struct inode *inode, unsigned len)
{
	int error;
	void *value = NULL;
	struct ext4_xattr_ibody_find is = {
		.s = { .not_found = -ENODATA, },
	};
	struct ext4_xattr_info i = {
		.name_index = EXT4_XATTR_INDEX_SYSTEM,
		.name = EXT4_XATTR_SYSTEM_DATA,
	};

	error = ext4_get_inode_loc(inode, &is.iloc);
	if (error)
		return error;

	BUFFER_TRACE(is.iloc.bh, "get_write_access");
	error = ext4_journal_get_write_access(handle, inode->i_sb, is.iloc.bh,
					      EXT4_JTR_NONE);
	if (error)
		goto out;

	if (len > EXT4_MIN_INLINE_DATA_SIZE) {
		value = EXT4_ZERO_XATTR_VALUE;
		len -= EXT4_MIN_INLINE_DATA_SIZE;
	} else {
		value = "";
		len = 0;
	}

	/* Insert the xttr entry. */
	i.value = value;
	i.value_len = len;

	error = ext4_xattr_ibody_find(inode, &i, &is);
	if (error)
		goto out;

	BUG_ON(!is.s.not_found);

	error = ext4_xattr_ibody_set(handle, inode, &i, &is);
	if (error) {
		if (error == -ENOSPC)
			ext4_clear_inode_state(inode,
					       EXT4_STATE_MAY_INLINE_DATA);
		goto out;
	}

	memset((void *)ext4_raw_inode(&is.iloc)->i_block,
		0, EXT4_MIN_INLINE_DATA_SIZE);

	EXT4_I(inode)->i_inline_off = (u16)((void *)is.s.here -
				      (void *)ext4_raw_inode(&is.iloc));
	EXT4_I(inode)->i_inline_size = len + EXT4_MIN_INLINE_DATA_SIZE;
	ext4_clear_inode_flag(inode, EXT4_INODE_EXTENTS);
	ext4_set_inode_flag(inode, EXT4_INODE_INLINE_DATA);
	get_bh(is.iloc.bh);
	error = ext4_mark_iloc_dirty(handle, inode, &is.iloc);

out:
	brelse(is.iloc.bh);
	return error;
}

static int ext4_update_inline_data(handle_t *handle, struct inode *inode,
				   unsigned int len)
{
	int error;
	void *value = NULL;
	struct ext4_xattr_ibody_find is = {
		.s = { .not_found = -ENODATA, },
	};
	struct ext4_xattr_info i = {
		.name_index = EXT4_XATTR_INDEX_SYSTEM,
		.name = EXT4_XATTR_SYSTEM_DATA,
	};

	/* If the old space is ok, write the data directly. */
	if (len <= EXT4_I(inode)->i_inline_size)
		return 0;

	error = ext4_get_inode_loc(inode, &is.iloc);
	if (error)
		return error;

	error = ext4_xattr_ibody_find(inode, &i, &is);
	if (error)
		goto out;

	BUG_ON(is.s.not_found);

	len -= EXT4_MIN_INLINE_DATA_SIZE;
	value = kzalloc(len, GFP_NOFS);
	if (!value) {
		error = -ENOMEM;
		goto out;
	}

	error = ext4_xattr_ibody_get(inode, i.name_index, i.name,
				     value, len);
	if (error == -ENODATA)
		goto out;

	BUFFER_TRACE(is.iloc.bh, "get_write_access");
	error = ext4_journal_get_write_access(handle, inode->i_sb, is.iloc.bh,
					      EXT4_JTR_NONE);
	if (error)
		goto out;

	/* Update the xattr entry. */
	i.value = value;
	i.value_len = len;

	error = ext4_xattr_ibody_set(handle, inode, &i, &is);
	if (error)
		goto out;

	EXT4_I(inode)->i_inline_off = (u16)((void *)is.s.here -
				      (void *)ext4_raw_inode(&is.iloc));
	EXT4_I(inode)->i_inline_size = EXT4_MIN_INLINE_DATA_SIZE +
				le32_to_cpu(is.s.here->e_value_size);
	ext4_set_inode_state(inode, EXT4_STATE_MAY_INLINE_DATA);
	get_bh(is.iloc.bh);
	error = ext4_mark_iloc_dirty(handle, inode, &is.iloc);

out:
	kfree(value);
	brelse(is.iloc.bh);
	return error;
}

static int ext4_prepare_inline_data(handle_t *handle, struct inode *inode,
				    unsigned int len)
{
	int ret, size, no_expand;
	struct ext4_inode_info *ei = EXT4_I(inode);

	if (!ext4_test_inode_state(inode, EXT4_STATE_MAY_INLINE_DATA))
		return -ENOSPC;

	size = ext4_get_max_inline_size(inode);
	if (size < len)
		return -ENOSPC;

	ext4_write_lock_xattr(inode, &no_expand);

	if (ei->i_inline_off)
		ret = ext4_update_inline_data(handle, inode, len);
	else
		ret = ext4_create_inline_data(handle, inode, len);

	ext4_write_unlock_xattr(inode, &no_expand);
	return ret;
}

static int ext4_destroy_inline_data_nolock(handle_t *handle,
					   struct inode *inode)
{
	struct ext4_inode_info *ei = EXT4_I(inode);
	struct ext4_xattr_ibody_find is = {
		.s = { .not_found = 0, },
	};
	struct ext4_xattr_info i = {
		.name_index = EXT4_XATTR_INDEX_SYSTEM,
		.name = EXT4_XATTR_SYSTEM_DATA,
		.value = NULL,
		.value_len = 0,
	};
	int error;

	if (!ei->i_inline_off)
		return 0;

	error = ext4_get_inode_loc(inode, &is.iloc);
	if (error)
		return error;

	error = ext4_xattr_ibody_find(inode, &i, &is);
	if (error)
		goto out;

	BUFFER_TRACE(is.iloc.bh, "get_write_access");
	error = ext4_journal_get_write_access(handle, inode->i_sb, is.iloc.bh,
					      EXT4_JTR_NONE);
	if (error)
		goto out;

	error = ext4_xattr_ibody_set(handle, inode, &i, &is);
	if (error)
		goto out;

	memset((void *)ext4_raw_inode(&is.iloc)->i_block,
		0, EXT4_MIN_INLINE_DATA_SIZE);
	memset(ei->i_data, 0, EXT4_MIN_INLINE_DATA_SIZE);

	if (ext4_has_feature_extents(inode->i_sb)) {
		if (S_ISDIR(inode->i_mode) ||
		    S_ISREG(inode->i_mode) || S_ISLNK(inode->i_mode)) {
			ext4_set_inode_flag(inode, EXT4_INODE_EXTENTS);
			ext4_ext_tree_init(handle, inode);
		}
	}
	ext4_clear_inode_flag(inode, EXT4_INODE_INLINE_DATA);

	get_bh(is.iloc.bh);
	error = ext4_mark_iloc_dirty(handle, inode, &is.iloc);

	EXT4_I(inode)->i_inline_off = 0;
	EXT4_I(inode)->i_inline_size = 0;
	ext4_clear_inode_state(inode, EXT4_STATE_MAY_INLINE_DATA);
out:
	brelse(is.iloc.bh);
	if (error == -ENODATA)
		error = 0;
	return error;
}

static int ext4_read_inline_page(struct inode *inode, struct page *page)
{
	void *kaddr;
	int ret = 0;
	size_t len;
	struct ext4_iloc iloc;

	BUG_ON(!PageLocked(page));
	BUG_ON(!ext4_has_inline_data(inode));
	BUG_ON(page->index);

	if (!EXT4_I(inode)->i_inline_off) {
		ext4_warning(inode->i_sb, "inode %lu doesn't have inline data.",
			     inode->i_ino);
		goto out;
	}

	ret = ext4_get_inode_loc(inode, &iloc);
	if (ret)
		goto out;

	len = min_t(size_t, ext4_get_inline_size(inode), i_size_read(inode));
	kaddr = kmap_atomic(page);
	ret = ext4_read_inline_data(inode, kaddr, len, &iloc);
	flush_dcache_page(page);
	kunmap_atomic(kaddr);
	zero_user_segment(page, len, PAGE_SIZE);
	SetPageUptodate(page);
	brelse(iloc.bh);

out:
	return ret;
}

int ext4_readpage_inline(struct inode *inode, struct page *page)
{
	int ret = 0;

	down_read(&EXT4_I(inode)->xattr_sem);
	if (!ext4_has_inline_data(inode)) {
		up_read(&EXT4_I(inode)->xattr_sem);
		return -EAGAIN;
	}

	/*
	 * Current inline data can only exist in the 1st page,
	 * So for all the other pages, just set them uptodate.
	 */
	if (!page->index)
		ret = ext4_read_inline_page(inode, page);
	else if (!PageUptodate(page)) {
		zero_user_segment(page, 0, PAGE_SIZE);
		SetPageUptodate(page);
	}

	up_read(&EXT4_I(inode)->xattr_sem);

	unlock_page(page);
	return ret >= 0 ? 0 : ret;
}

static int ext4_convert_inline_data_to_extent(struct address_space *mapping,
					      struct inode *inode,
					      unsigned flags)
{
	int ret, needed_blocks, no_expand;
	handle_t *handle = NULL;
	int retries = 0, sem_held = 0;
	struct page *page = NULL;
	unsigned from, to;
	struct ext4_iloc iloc;

	if (!ext4_has_inline_data(inode)) {
		/*
		 * clear the flag so that no new write
		 * will trap here again.
		 */
		ext4_clear_inode_state(inode, EXT4_STATE_MAY_INLINE_DATA);
		return 0;
	}

	needed_blocks = ext4_writepage_trans_blocks(inode);

	ret = ext4_get_inode_loc(inode, &iloc);
	if (ret)
		return ret;

retry:
	handle = ext4_journal_start(inode, EXT4_HT_WRITE_PAGE, needed_blocks);
	if (IS_ERR(handle)) {
		ret = PTR_ERR(handle);
		handle = NULL;
		goto out;
	}

	/* We cannot recurse into the filesystem as the transaction is already
	 * started */
	flags |= AOP_FLAG_NOFS;

	page = grab_cache_page_write_begin(mapping, 0, flags);
	if (!page) {
		ret = -ENOMEM;
		goto out;
	}

	ext4_write_lock_xattr(inode, &no_expand);
	sem_held = 1;
	/* If some one has already done this for us, just exit. */
	if (!ext4_has_inline_data(inode)) {
		ret = 0;
		goto out;
	}

	from = 0;
	to = ext4_get_inline_size(inode);
	if (!PageUptodate(page)) {
		ret = ext4_read_inline_page(inode, page);
		if (ret < 0)
			goto out;
	}

	ret = ext4_destroy_inline_data_nolock(handle, inode);
	if (ret)
		goto out;

	if (ext4_should_dioread_nolock(inode)) {
		ret = __block_write_begin(page, from, to,
					  ext4_get_block_unwritten);
	} else
		ret = __block_write_begin(page, from, to, ext4_get_block);

	if (!ret && ext4_should_journal_data(inode)) {
		ret = ext4_walk_page_buffers(handle, inode, page_buffers(page),
					     from, to, NULL,
					     do_journal_get_write_access);
	}

	if (ret) {
		unlock_page(page);
		put_page(page);
		page = NULL;
		ext4_orphan_add(handle, inode);
		ext4_write_unlock_xattr(inode, &no_expand);
		sem_held = 0;
		ext4_journal_stop(handle);
		handle = NULL;
		ext4_truncate_failed_write(inode);
		/*
		 * If truncate failed early the inode might
		 * still be on the orphan list; we need to
		 * make sure the inode is removed from the
		 * orphan list in that case.
		 */
		if (inode->i_nlink)
			ext4_orphan_del(NULL, inode);
	}

	if (ret == -ENOSPC && ext4_should_retry_alloc(inode->i_sb, &retries))
		goto retry;

	if (page)
		block_commit_write(page, from, to);
out:
	if (page) {
		unlock_page(page);
		put_page(page);
	}
	if (sem_held)
		ext4_write_unlock_xattr(inode, &no_expand);
	if (handle)
		ext4_journal_stop(handle);
	brelse(iloc.bh);
	return ret;
}

/*
 * Try to write data in the inode.
 * If the inode has inline data, check whether the new write can be
 * in the inode also. If not, create the page the handle, move the data
 * to the page make it update and let the later codes create extent for it.
 */
int ext4_try_to_write_inline_data(struct address_space *mapping,
				  struct inode *inode,
				  loff_t pos, unsigned len,
				  unsigned flags,
				  struct page **pagep)
{
	int ret;
	handle_t *handle;
	struct page *page;
	struct ext4_iloc iloc;

	if (pos + len > ext4_get_max_inline_size(inode))
		goto convert;

	ret = ext4_get_inode_loc(inode, &iloc);
	if (ret)
		return ret;

	/*
	 * The possible write could happen in the inode,
	 * so try to reserve the space in inode first.
	 */
	handle = ext4_journal_start(inode, EXT4_HT_INODE, 1);
	if (IS_ERR(handle)) {
		ret = PTR_ERR(handle);
		handle = NULL;
		goto out;
	}

	ret = ext4_prepare_inline_data(handle, inode, pos + len);
	if (ret && ret != -ENOSPC)
		goto out;

	/* We don't have space in inline inode, so convert it to extent. */
	if (ret == -ENOSPC) {
		ext4_journal_stop(handle);
		brelse(iloc.bh);
		goto convert;
	}

	ret = ext4_journal_get_write_access(handle, inode->i_sb, iloc.bh,
					    EXT4_JTR_NONE);
	if (ret)
		goto out;

	flags |= AOP_FLAG_NOFS;

	page = grab_cache_page_write_begin(mapping, 0, flags);
	if (!page) {
		ret = -ENOMEM;
		goto out;
	}

	*pagep = page;
	down_read(&EXT4_I(inode)->xattr_sem);
	if (!ext4_has_inline_data(inode)) {
		ret = 0;
		unlock_page(page);
		put_page(page);
		goto out_up_read;
	}

	if (!PageUptodate(page)) {
		ret = ext4_read_inline_page(inode, page);
		if (ret < 0) {
			unlock_page(page);
			put_page(page);
			goto out_up_read;
		}
	}

	ret = 1;
	handle = NULL;
out_up_read:
	up_read(&EXT4_I(inode)->xattr_sem);
out:
	if (handle && (ret != 1))
		ext4_journal_stop(handle);
	brelse(iloc.bh);
	return ret;
convert:
	return ext4_convert_inline_data_to_extent(mapping,
						  inode, flags);
}

int ext4_write_inline_data_end(struct inode *inode, loff_t pos, unsigned len,
			       unsigned copied, struct page *page)
{
	handle_t *handle = ext4_journal_current_handle();
	int no_expand;
	void *kaddr;
	struct ext4_iloc iloc;
	int ret = 0, ret2;

	if (unlikely(copied < len) && !PageUptodate(page))
		copied = 0;

	if (likely(copied)) {
		ret = ext4_get_inode_loc(inode, &iloc);
		if (ret) {
			unlock_page(page);
			put_page(page);
			ext4_std_error(inode->i_sb, ret);
			goto out;
		}
		ext4_write_lock_xattr(inode, &no_expand);
		BUG_ON(!ext4_has_inline_data(inode));

		/*
		 * ei->i_inline_off may have changed since
		 * ext4_write_begin() called
		 * ext4_try_to_write_inline_data()
		 */
		(void) ext4_find_inline_data_nolock(inode);

		kaddr = kmap_atomic(page);
		ext4_write_inline_data(inode, &iloc, kaddr, pos, copied);
		kunmap_atomic(kaddr);
		SetPageUptodate(page);
		/* clear page dirty so that writepages wouldn't work for us. */
		ClearPageDirty(page);

<<<<<<< HEAD
	/*
	 * ei->i_inline_off may have changed since ext4_write_begin()
	 * called ext4_try_to_write_inline_data()
	 */
	(void) ext4_find_inline_data_nolock(inode);

	kaddr = kmap_atomic(page);
	ext4_write_inline_data(inode, &iloc, kaddr, pos, len);
	kunmap_atomic(kaddr);
	SetPageUptodate(page);
	/* clear page dirty so that writepages wouldn't work for us. */
	ClearPageDirty(page);
=======
		ext4_write_unlock_xattr(inode, &no_expand);
		brelse(iloc.bh);
>>>>>>> 318a54c0

		/*
		 * It's important to update i_size while still holding page
		 * lock: page writeout could otherwise come in and zero
		 * beyond i_size.
		 */
		ext4_update_inode_size(inode, pos + copied);
	}
	unlock_page(page);
	put_page(page);

	/*
	 * Don't mark the inode dirty under page lock. First, it unnecessarily
	 * makes the holding time of page lock longer. Second, it forces lock
	 * ordering of page lock and transaction start for journaling
	 * filesystems.
	 */
	if (likely(copied))
		mark_inode_dirty(inode);
out:
	/*
	 * If we didn't copy as much data as expected, we need to trim back
	 * size of xattr containing inline data.
	 */
	if (pos + len > inode->i_size && ext4_can_truncate(inode))
		ext4_orphan_add(handle, inode);

	ret2 = ext4_journal_stop(handle);
	if (!ret)
		ret = ret2;
	if (pos + len > inode->i_size) {
		ext4_truncate_failed_write(inode);
		/*
		 * If truncate failed early the inode might still be
		 * on the orphan list; we need to make sure the inode
		 * is removed from the orphan list in that case.
		 */
		if (inode->i_nlink)
			ext4_orphan_del(NULL, inode);
	}
	return ret ? ret : copied;
}

struct buffer_head *
ext4_journalled_write_inline_data(struct inode *inode,
				  unsigned len,
				  struct page *page)
{
	int ret, no_expand;
	void *kaddr;
	struct ext4_iloc iloc;

	ret = ext4_get_inode_loc(inode, &iloc);
	if (ret) {
		ext4_std_error(inode->i_sb, ret);
		return NULL;
	}

	ext4_write_lock_xattr(inode, &no_expand);
	kaddr = kmap_atomic(page);
	ext4_write_inline_data(inode, &iloc, kaddr, 0, len);
	kunmap_atomic(kaddr);
	ext4_write_unlock_xattr(inode, &no_expand);

	return iloc.bh;
}

/*
 * Try to make the page cache and handle ready for the inline data case.
 * We can call this function in 2 cases:
 * 1. The inode is created and the first write exceeds inline size. We can
 *    clear the inode state safely.
 * 2. The inode has inline data, then we need to read the data, make it
 *    update and dirty so that ext4_da_writepages can handle it. We don't
 *    need to start the journal since the file's metadata isn't changed now.
 */
static int ext4_da_convert_inline_data_to_extent(struct address_space *mapping,
						 struct inode *inode,
						 unsigned flags,
						 void **fsdata)
{
	int ret = 0, inline_size;
	struct page *page;

	page = grab_cache_page_write_begin(mapping, 0, flags);
	if (!page)
		return -ENOMEM;

	down_read(&EXT4_I(inode)->xattr_sem);
	if (!ext4_has_inline_data(inode)) {
		ext4_clear_inode_state(inode, EXT4_STATE_MAY_INLINE_DATA);
		goto out;
	}

	inline_size = ext4_get_inline_size(inode);

	if (!PageUptodate(page)) {
		ret = ext4_read_inline_page(inode, page);
		if (ret < 0)
			goto out;
	}

	ret = __block_write_begin(page, 0, inline_size,
				  ext4_da_get_block_prep);
	if (ret) {
		up_read(&EXT4_I(inode)->xattr_sem);
		unlock_page(page);
		put_page(page);
		ext4_truncate_failed_write(inode);
		return ret;
	}

	SetPageDirty(page);
	SetPageUptodate(page);
	ext4_clear_inode_state(inode, EXT4_STATE_MAY_INLINE_DATA);
	*fsdata = (void *)CONVERT_INLINE_DATA;

out:
	up_read(&EXT4_I(inode)->xattr_sem);
	if (page) {
		unlock_page(page);
		put_page(page);
	}
	return ret;
}

/*
 * Prepare the write for the inline data.
 * If the data can be written into the inode, we just read
 * the page and make it uptodate, and start the journal.
 * Otherwise read the page, makes it dirty so that it can be
 * handle in writepages(the i_disksize update is left to the
 * normal ext4_da_write_end).
 */
int ext4_da_write_inline_data_begin(struct address_space *mapping,
				    struct inode *inode,
				    loff_t pos, unsigned len,
				    unsigned flags,
				    struct page **pagep,
				    void **fsdata)
{
	int ret, inline_size;
	handle_t *handle;
	struct page *page;
	struct ext4_iloc iloc;
	int retries = 0;

	ret = ext4_get_inode_loc(inode, &iloc);
	if (ret)
		return ret;

retry_journal:
	handle = ext4_journal_start(inode, EXT4_HT_INODE, 1);
	if (IS_ERR(handle)) {
		ret = PTR_ERR(handle);
		goto out;
	}

	inline_size = ext4_get_max_inline_size(inode);

	ret = -ENOSPC;
	if (inline_size >= pos + len) {
		ret = ext4_prepare_inline_data(handle, inode, pos + len);
		if (ret && ret != -ENOSPC)
			goto out_journal;
	}

	/*
	 * We cannot recurse into the filesystem as the transaction
	 * is already started.
	 */
	flags |= AOP_FLAG_NOFS;

	if (ret == -ENOSPC) {
		ext4_journal_stop(handle);
		ret = ext4_da_convert_inline_data_to_extent(mapping,
							    inode,
							    flags,
							    fsdata);
		if (ret == -ENOSPC &&
		    ext4_should_retry_alloc(inode->i_sb, &retries))
			goto retry_journal;
		goto out;
	}

	page = grab_cache_page_write_begin(mapping, 0, flags);
	if (!page) {
		ret = -ENOMEM;
		goto out_journal;
	}

	down_read(&EXT4_I(inode)->xattr_sem);
	if (!ext4_has_inline_data(inode)) {
		ret = 0;
		goto out_release_page;
	}

	if (!PageUptodate(page)) {
		ret = ext4_read_inline_page(inode, page);
		if (ret < 0)
			goto out_release_page;
	}
	ret = ext4_journal_get_write_access(handle, inode->i_sb, iloc.bh,
					    EXT4_JTR_NONE);
	if (ret)
		goto out_release_page;

	up_read(&EXT4_I(inode)->xattr_sem);
	*pagep = page;
	brelse(iloc.bh);
	return 1;
out_release_page:
	up_read(&EXT4_I(inode)->xattr_sem);
	unlock_page(page);
	put_page(page);
out_journal:
	ext4_journal_stop(handle);
out:
	brelse(iloc.bh);
	return ret;
}

#ifdef INLINE_DIR_DEBUG
void ext4_show_inline_dir(struct inode *dir, struct buffer_head *bh,
			  void *inline_start, int inline_size)
{
	int offset;
	unsigned short de_len;
	struct ext4_dir_entry_2 *de = inline_start;
	void *dlimit = inline_start + inline_size;

	trace_printk("inode %lu\n", dir->i_ino);
	offset = 0;
	while ((void *)de < dlimit) {
		de_len = ext4_rec_len_from_disk(de->rec_len, inline_size);
		trace_printk("de: off %u rlen %u name %.*s nlen %u ino %u\n",
			     offset, de_len, de->name_len, de->name,
			     de->name_len, le32_to_cpu(de->inode));
		if (ext4_check_dir_entry(dir, NULL, de, bh,
					 inline_start, inline_size, offset))
			BUG();

		offset += de_len;
		de = (struct ext4_dir_entry_2 *) ((char *) de + de_len);
	}
}
#else
#define ext4_show_inline_dir(dir, bh, inline_start, inline_size)
#endif

/*
 * Add a new entry into a inline dir.
 * It will return -ENOSPC if no space is available, and -EIO
 * and -EEXIST if directory entry already exists.
 */
static int ext4_add_dirent_to_inline(handle_t *handle,
				     struct ext4_filename *fname,
				     struct inode *dir,
				     struct inode *inode,
				     struct ext4_iloc *iloc,
				     void *inline_start, int inline_size)
{
	int		err;
	struct ext4_dir_entry_2 *de;

	err = ext4_find_dest_de(dir, inode, iloc->bh, inline_start,
				inline_size, fname, &de);
	if (err)
		return err;

	BUFFER_TRACE(iloc->bh, "get_write_access");
	err = ext4_journal_get_write_access(handle, dir->i_sb, iloc->bh,
					    EXT4_JTR_NONE);
	if (err)
		return err;
	ext4_insert_dentry(dir, inode, de, inline_size, fname);

	ext4_show_inline_dir(dir, iloc->bh, inline_start, inline_size);

	/*
	 * XXX shouldn't update any times until successful
	 * completion of syscall, but too many callers depend
	 * on this.
	 *
	 * XXX similarly, too many callers depend on
	 * ext4_new_inode() setting the times, but error
	 * recovery deletes the inode, so the worst that can
	 * happen is that the times are slightly out of date
	 * and/or different from the directory change time.
	 */
	dir->i_mtime = dir->i_ctime = current_time(dir);
	ext4_update_dx_flag(dir);
	inode_inc_iversion(dir);
	return 1;
}

static void *ext4_get_inline_xattr_pos(struct inode *inode,
				       struct ext4_iloc *iloc)
{
	struct ext4_xattr_entry *entry;
	struct ext4_xattr_ibody_header *header;

	BUG_ON(!EXT4_I(inode)->i_inline_off);

	header = IHDR(inode, ext4_raw_inode(iloc));
	entry = (struct ext4_xattr_entry *)((void *)ext4_raw_inode(iloc) +
					    EXT4_I(inode)->i_inline_off);

	return (void *)IFIRST(header) + le16_to_cpu(entry->e_value_offs);
}

/* Set the final de to cover the whole block. */
static void ext4_update_final_de(void *de_buf, int old_size, int new_size)
{
	struct ext4_dir_entry_2 *de, *prev_de;
	void *limit;
	int de_len;

	de = (struct ext4_dir_entry_2 *)de_buf;
	if (old_size) {
		limit = de_buf + old_size;
		do {
			prev_de = de;
			de_len = ext4_rec_len_from_disk(de->rec_len, old_size);
			de_buf += de_len;
			de = (struct ext4_dir_entry_2 *)de_buf;
		} while (de_buf < limit);

		prev_de->rec_len = ext4_rec_len_to_disk(de_len + new_size -
							old_size, new_size);
	} else {
		/* this is just created, so create an empty entry. */
		de->inode = 0;
		de->rec_len = ext4_rec_len_to_disk(new_size, new_size);
	}
}

static int ext4_update_inline_dir(handle_t *handle, struct inode *dir,
				  struct ext4_iloc *iloc)
{
	int ret;
	int old_size = EXT4_I(dir)->i_inline_size - EXT4_MIN_INLINE_DATA_SIZE;
	int new_size = get_max_inline_xattr_value_size(dir, iloc);

	if (new_size - old_size <= ext4_dir_rec_len(1, NULL))
		return -ENOSPC;

	ret = ext4_update_inline_data(handle, dir,
				      new_size + EXT4_MIN_INLINE_DATA_SIZE);
	if (ret)
		return ret;

	ext4_update_final_de(ext4_get_inline_xattr_pos(dir, iloc), old_size,
			     EXT4_I(dir)->i_inline_size -
						EXT4_MIN_INLINE_DATA_SIZE);
	dir->i_size = EXT4_I(dir)->i_disksize = EXT4_I(dir)->i_inline_size;
	return 0;
}

static void ext4_restore_inline_data(handle_t *handle, struct inode *inode,
				     struct ext4_iloc *iloc,
				     void *buf, int inline_size)
{
	ext4_create_inline_data(handle, inode, inline_size);
	ext4_write_inline_data(inode, iloc, buf, 0, inline_size);
	ext4_set_inode_state(inode, EXT4_STATE_MAY_INLINE_DATA);
}

static int ext4_finish_convert_inline_dir(handle_t *handle,
					  struct inode *inode,
					  struct buffer_head *dir_block,
					  void *buf,
					  int inline_size)
{
	int err, csum_size = 0, header_size = 0;
	struct ext4_dir_entry_2 *de;
	void *target = dir_block->b_data;

	/*
	 * First create "." and ".." and then copy the dir information
	 * back to the block.
	 */
	de = (struct ext4_dir_entry_2 *)target;
	de = ext4_init_dot_dotdot(inode, de,
		inode->i_sb->s_blocksize, csum_size,
		le32_to_cpu(((struct ext4_dir_entry_2 *)buf)->inode), 1);
	header_size = (void *)de - target;

	memcpy((void *)de, buf + EXT4_INLINE_DOTDOT_SIZE,
		inline_size - EXT4_INLINE_DOTDOT_SIZE);

	if (ext4_has_metadata_csum(inode->i_sb))
		csum_size = sizeof(struct ext4_dir_entry_tail);

	inode->i_size = inode->i_sb->s_blocksize;
	i_size_write(inode, inode->i_sb->s_blocksize);
	EXT4_I(inode)->i_disksize = inode->i_sb->s_blocksize;
	ext4_update_final_de(dir_block->b_data,
			inline_size - EXT4_INLINE_DOTDOT_SIZE + header_size,
			inode->i_sb->s_blocksize - csum_size);

	if (csum_size)
		ext4_initialize_dirent_tail(dir_block,
					    inode->i_sb->s_blocksize);
	set_buffer_uptodate(dir_block);
	err = ext4_handle_dirty_dirblock(handle, inode, dir_block);
	if (err)
		return err;
	set_buffer_verified(dir_block);
	return ext4_mark_inode_dirty(handle, inode);
}

static int ext4_convert_inline_data_nolock(handle_t *handle,
					   struct inode *inode,
					   struct ext4_iloc *iloc)
{
	int error;
	void *buf = NULL;
	struct buffer_head *data_bh = NULL;
	struct ext4_map_blocks map;
	int inline_size;

	inline_size = ext4_get_inline_size(inode);
	buf = kmalloc(inline_size, GFP_NOFS);
	if (!buf) {
		error = -ENOMEM;
		goto out;
	}

	error = ext4_read_inline_data(inode, buf, inline_size, iloc);
	if (error < 0)
		goto out;

	/*
	 * Make sure the inline directory entries pass checks before we try to
	 * convert them, so that we avoid touching stuff that needs fsck.
	 */
	if (S_ISDIR(inode->i_mode)) {
		error = ext4_check_all_de(inode, iloc->bh,
					buf + EXT4_INLINE_DOTDOT_SIZE,
					inline_size - EXT4_INLINE_DOTDOT_SIZE);
		if (error)
			goto out;
	}

	error = ext4_destroy_inline_data_nolock(handle, inode);
	if (error)
		goto out;

	map.m_lblk = 0;
	map.m_len = 1;
	map.m_flags = 0;
	error = ext4_map_blocks(handle, inode, &map, EXT4_GET_BLOCKS_CREATE);
	if (error < 0)
		goto out_restore;
	if (!(map.m_flags & EXT4_MAP_MAPPED)) {
		error = -EIO;
		goto out_restore;
	}

	data_bh = sb_getblk(inode->i_sb, map.m_pblk);
	if (!data_bh) {
		error = -ENOMEM;
		goto out_restore;
	}

	lock_buffer(data_bh);
	error = ext4_journal_get_create_access(handle, inode->i_sb, data_bh,
					       EXT4_JTR_NONE);
	if (error) {
		unlock_buffer(data_bh);
		error = -EIO;
		goto out_restore;
	}
	memset(data_bh->b_data, 0, inode->i_sb->s_blocksize);

	if (!S_ISDIR(inode->i_mode)) {
		memcpy(data_bh->b_data, buf, inline_size);
		set_buffer_uptodate(data_bh);
		error = ext4_handle_dirty_metadata(handle,
						   inode, data_bh);
	} else {
		error = ext4_finish_convert_inline_dir(handle, inode, data_bh,
						       buf, inline_size);
	}

	unlock_buffer(data_bh);
out_restore:
	if (error)
		ext4_restore_inline_data(handle, inode, iloc, buf, inline_size);

out:
	brelse(data_bh);
	kfree(buf);
	return error;
}

/*
 * Try to add the new entry to the inline data.
 * If succeeds, return 0. If not, extended the inline dir and copied data to
 * the new created block.
 */
int ext4_try_add_inline_entry(handle_t *handle, struct ext4_filename *fname,
			      struct inode *dir, struct inode *inode)
{
	int ret, ret2, inline_size, no_expand;
	void *inline_start;
	struct ext4_iloc iloc;

	ret = ext4_get_inode_loc(dir, &iloc);
	if (ret)
		return ret;

	ext4_write_lock_xattr(dir, &no_expand);
	if (!ext4_has_inline_data(dir))
		goto out;

	inline_start = (void *)ext4_raw_inode(&iloc)->i_block +
						 EXT4_INLINE_DOTDOT_SIZE;
	inline_size = EXT4_MIN_INLINE_DATA_SIZE - EXT4_INLINE_DOTDOT_SIZE;

	ret = ext4_add_dirent_to_inline(handle, fname, dir, inode, &iloc,
					inline_start, inline_size);
	if (ret != -ENOSPC)
		goto out;

	/* check whether it can be inserted to inline xattr space. */
	inline_size = EXT4_I(dir)->i_inline_size -
			EXT4_MIN_INLINE_DATA_SIZE;
	if (!inline_size) {
		/* Try to use the xattr space.*/
		ret = ext4_update_inline_dir(handle, dir, &iloc);
		if (ret && ret != -ENOSPC)
			goto out;

		inline_size = EXT4_I(dir)->i_inline_size -
				EXT4_MIN_INLINE_DATA_SIZE;
	}

	if (inline_size) {
		inline_start = ext4_get_inline_xattr_pos(dir, &iloc);

		ret = ext4_add_dirent_to_inline(handle, fname, dir,
						inode, &iloc, inline_start,
						inline_size);

		if (ret != -ENOSPC)
			goto out;
	}

	/*
	 * The inline space is filled up, so create a new block for it.
	 * As the extent tree will be created, we have to save the inline
	 * dir first.
	 */
	ret = ext4_convert_inline_data_nolock(handle, dir, &iloc);

out:
	ext4_write_unlock_xattr(dir, &no_expand);
	ret2 = ext4_mark_inode_dirty(handle, dir);
	if (unlikely(ret2 && !ret))
		ret = ret2;
	brelse(iloc.bh);
	return ret;
}

/*
 * This function fills a red-black tree with information from an
 * inlined dir.  It returns the number directory entries loaded
 * into the tree.  If there is an error it is returned in err.
 */
int ext4_inlinedir_to_tree(struct file *dir_file,
			   struct inode *dir, ext4_lblk_t block,
			   struct dx_hash_info *hinfo,
			   __u32 start_hash, __u32 start_minor_hash,
			   int *has_inline_data)
{
	int err = 0, count = 0;
	unsigned int parent_ino;
	int pos;
	struct ext4_dir_entry_2 *de;
	struct inode *inode = file_inode(dir_file);
	int ret, inline_size = 0;
	struct ext4_iloc iloc;
	void *dir_buf = NULL;
	struct ext4_dir_entry_2 fake;
	struct fscrypt_str tmp_str;

	ret = ext4_get_inode_loc(inode, &iloc);
	if (ret)
		return ret;

	down_read(&EXT4_I(inode)->xattr_sem);
	if (!ext4_has_inline_data(inode)) {
		up_read(&EXT4_I(inode)->xattr_sem);
		*has_inline_data = 0;
		goto out;
	}

	inline_size = ext4_get_inline_size(inode);
	dir_buf = kmalloc(inline_size, GFP_NOFS);
	if (!dir_buf) {
		ret = -ENOMEM;
		up_read(&EXT4_I(inode)->xattr_sem);
		goto out;
	}

	ret = ext4_read_inline_data(inode, dir_buf, inline_size, &iloc);
	up_read(&EXT4_I(inode)->xattr_sem);
	if (ret < 0)
		goto out;

	pos = 0;
	parent_ino = le32_to_cpu(((struct ext4_dir_entry_2 *)dir_buf)->inode);
	while (pos < inline_size) {
		/*
		 * As inlined dir doesn't store any information about '.' and
		 * only the inode number of '..' is stored, we have to handle
		 * them differently.
		 */
		if (pos == 0) {
			fake.inode = cpu_to_le32(inode->i_ino);
			fake.name_len = 1;
			strcpy(fake.name, ".");
			fake.rec_len = ext4_rec_len_to_disk(
					  ext4_dir_rec_len(fake.name_len, NULL),
					  inline_size);
			ext4_set_de_type(inode->i_sb, &fake, S_IFDIR);
			de = &fake;
			pos = EXT4_INLINE_DOTDOT_OFFSET;
		} else if (pos == EXT4_INLINE_DOTDOT_OFFSET) {
			fake.inode = cpu_to_le32(parent_ino);
			fake.name_len = 2;
			strcpy(fake.name, "..");
			fake.rec_len = ext4_rec_len_to_disk(
					  ext4_dir_rec_len(fake.name_len, NULL),
					  inline_size);
			ext4_set_de_type(inode->i_sb, &fake, S_IFDIR);
			de = &fake;
			pos = EXT4_INLINE_DOTDOT_SIZE;
		} else {
			de = (struct ext4_dir_entry_2 *)(dir_buf + pos);
			pos += ext4_rec_len_from_disk(de->rec_len, inline_size);
			if (ext4_check_dir_entry(inode, dir_file, de,
					 iloc.bh, dir_buf,
					 inline_size, pos)) {
				ret = count;
				goto out;
			}
		}

		if (ext4_hash_in_dirent(dir)) {
			hinfo->hash = EXT4_DIRENT_HASH(de);
			hinfo->minor_hash = EXT4_DIRENT_MINOR_HASH(de);
		} else {
			ext4fs_dirhash(dir, de->name, de->name_len, hinfo);
		}
		if ((hinfo->hash < start_hash) ||
		    ((hinfo->hash == start_hash) &&
		     (hinfo->minor_hash < start_minor_hash)))
			continue;
		if (de->inode == 0)
			continue;
		tmp_str.name = de->name;
		tmp_str.len = de->name_len;
		err = ext4_htree_store_dirent(dir_file, hinfo->hash,
					      hinfo->minor_hash, de, &tmp_str);
		if (err) {
			ret = err;
			goto out;
		}
		count++;
	}
	ret = count;
out:
	kfree(dir_buf);
	brelse(iloc.bh);
	return ret;
}

/*
 * So this function is called when the volume is mkfsed with
 * dir_index disabled. In order to keep f_pos persistent
 * after we convert from an inlined dir to a blocked based,
 * we just pretend that we are a normal dir and return the
 * offset as if '.' and '..' really take place.
 *
 */
int ext4_read_inline_dir(struct file *file,
			 struct dir_context *ctx,
			 int *has_inline_data)
{
	unsigned int offset, parent_ino;
	int i;
	struct ext4_dir_entry_2 *de;
	struct super_block *sb;
	struct inode *inode = file_inode(file);
	int ret, inline_size = 0;
	struct ext4_iloc iloc;
	void *dir_buf = NULL;
	int dotdot_offset, dotdot_size, extra_offset, extra_size;

	ret = ext4_get_inode_loc(inode, &iloc);
	if (ret)
		return ret;

	down_read(&EXT4_I(inode)->xattr_sem);
	if (!ext4_has_inline_data(inode)) {
		up_read(&EXT4_I(inode)->xattr_sem);
		*has_inline_data = 0;
		goto out;
	}

	inline_size = ext4_get_inline_size(inode);
	dir_buf = kmalloc(inline_size, GFP_NOFS);
	if (!dir_buf) {
		ret = -ENOMEM;
		up_read(&EXT4_I(inode)->xattr_sem);
		goto out;
	}

	ret = ext4_read_inline_data(inode, dir_buf, inline_size, &iloc);
	up_read(&EXT4_I(inode)->xattr_sem);
	if (ret < 0)
		goto out;

	ret = 0;
	sb = inode->i_sb;
	parent_ino = le32_to_cpu(((struct ext4_dir_entry_2 *)dir_buf)->inode);
	offset = ctx->pos;

	/*
	 * dotdot_offset and dotdot_size is the real offset and
	 * size for ".." and "." if the dir is block based while
	 * the real size for them are only EXT4_INLINE_DOTDOT_SIZE.
	 * So we will use extra_offset and extra_size to indicate them
	 * during the inline dir iteration.
	 */
	dotdot_offset = ext4_dir_rec_len(1, NULL);
	dotdot_size = dotdot_offset + ext4_dir_rec_len(2, NULL);
	extra_offset = dotdot_size - EXT4_INLINE_DOTDOT_SIZE;
	extra_size = extra_offset + inline_size;

	/*
	 * If the version has changed since the last call to
	 * readdir(2), then we might be pointing to an invalid
	 * dirent right now.  Scan from the start of the inline
	 * dir to make sure.
	 */
	if (!inode_eq_iversion(inode, file->f_version)) {
		for (i = 0; i < extra_size && i < offset;) {
			/*
			 * "." is with offset 0 and
			 * ".." is dotdot_offset.
			 */
			if (!i) {
				i = dotdot_offset;
				continue;
			} else if (i == dotdot_offset) {
				i = dotdot_size;
				continue;
			}
			/* for other entry, the real offset in
			 * the buf has to be tuned accordingly.
			 */
			de = (struct ext4_dir_entry_2 *)
				(dir_buf + i - extra_offset);
			/* It's too expensive to do a full
			 * dirent test each time round this
			 * loop, but we do have to test at
			 * least that it is non-zero.  A
			 * failure will be detected in the
			 * dirent test below. */
			if (ext4_rec_len_from_disk(de->rec_len, extra_size)
				< ext4_dir_rec_len(1, NULL))
				break;
			i += ext4_rec_len_from_disk(de->rec_len,
						    extra_size);
		}
		offset = i;
		ctx->pos = offset;
		file->f_version = inode_query_iversion(inode);
	}

	while (ctx->pos < extra_size) {
		if (ctx->pos == 0) {
			if (!dir_emit(ctx, ".", 1, inode->i_ino, DT_DIR))
				goto out;
			ctx->pos = dotdot_offset;
			continue;
		}

		if (ctx->pos == dotdot_offset) {
			if (!dir_emit(ctx, "..", 2, parent_ino, DT_DIR))
				goto out;
			ctx->pos = dotdot_size;
			continue;
		}

		de = (struct ext4_dir_entry_2 *)
			(dir_buf + ctx->pos - extra_offset);
		if (ext4_check_dir_entry(inode, file, de, iloc.bh, dir_buf,
					 extra_size, ctx->pos))
			goto out;
		if (le32_to_cpu(de->inode)) {
			if (!dir_emit(ctx, de->name, de->name_len,
				      le32_to_cpu(de->inode),
				      get_dtype(sb, de->file_type)))
				goto out;
		}
		ctx->pos += ext4_rec_len_from_disk(de->rec_len, extra_size);
	}
out:
	kfree(dir_buf);
	brelse(iloc.bh);
	return ret;
}

struct buffer_head *ext4_get_first_inline_block(struct inode *inode,
					struct ext4_dir_entry_2 **parent_de,
					int *retval)
{
	struct ext4_iloc iloc;

	*retval = ext4_get_inode_loc(inode, &iloc);
	if (*retval)
		return NULL;

	*parent_de = (struct ext4_dir_entry_2 *)ext4_raw_inode(&iloc)->i_block;

	return iloc.bh;
}

/*
 * Try to create the inline data for the new dir.
 * If it succeeds, return 0, otherwise return the error.
 * In case of ENOSPC, the caller should create the normal disk layout dir.
 */
int ext4_try_create_inline_dir(handle_t *handle, struct inode *parent,
			       struct inode *inode)
{
	int ret, inline_size = EXT4_MIN_INLINE_DATA_SIZE;
	struct ext4_iloc iloc;
	struct ext4_dir_entry_2 *de;

	ret = ext4_get_inode_loc(inode, &iloc);
	if (ret)
		return ret;

	ret = ext4_prepare_inline_data(handle, inode, inline_size);
	if (ret)
		goto out;

	/*
	 * For inline dir, we only save the inode information for the ".."
	 * and create a fake dentry to cover the left space.
	 */
	de = (struct ext4_dir_entry_2 *)ext4_raw_inode(&iloc)->i_block;
	de->inode = cpu_to_le32(parent->i_ino);
	de = (struct ext4_dir_entry_2 *)((void *)de + EXT4_INLINE_DOTDOT_SIZE);
	de->inode = 0;
	de->rec_len = ext4_rec_len_to_disk(
				inline_size - EXT4_INLINE_DOTDOT_SIZE,
				inline_size);
	set_nlink(inode, 2);
	inode->i_size = EXT4_I(inode)->i_disksize = inline_size;
out:
	brelse(iloc.bh);
	return ret;
}

struct buffer_head *ext4_find_inline_entry(struct inode *dir,
					struct ext4_filename *fname,
					struct ext4_dir_entry_2 **res_dir,
					int *has_inline_data)
{
	int ret;
	struct ext4_iloc iloc;
	void *inline_start;
	int inline_size;

	if (ext4_get_inode_loc(dir, &iloc))
		return NULL;

	down_read(&EXT4_I(dir)->xattr_sem);
	if (!ext4_has_inline_data(dir)) {
		*has_inline_data = 0;
		goto out;
	}

	inline_start = (void *)ext4_raw_inode(&iloc)->i_block +
						EXT4_INLINE_DOTDOT_SIZE;
	inline_size = EXT4_MIN_INLINE_DATA_SIZE - EXT4_INLINE_DOTDOT_SIZE;
	ret = ext4_search_dir(iloc.bh, inline_start, inline_size,
			      dir, fname, 0, res_dir);
	if (ret == 1)
		goto out_find;
	if (ret < 0)
		goto out;

	if (ext4_get_inline_size(dir) == EXT4_MIN_INLINE_DATA_SIZE)
		goto out;

	inline_start = ext4_get_inline_xattr_pos(dir, &iloc);
	inline_size = ext4_get_inline_size(dir) - EXT4_MIN_INLINE_DATA_SIZE;

	ret = ext4_search_dir(iloc.bh, inline_start, inline_size,
			      dir, fname, 0, res_dir);
	if (ret == 1)
		goto out_find;

out:
	brelse(iloc.bh);
	iloc.bh = NULL;
out_find:
	up_read(&EXT4_I(dir)->xattr_sem);
	return iloc.bh;
}

int ext4_delete_inline_entry(handle_t *handle,
			     struct inode *dir,
			     struct ext4_dir_entry_2 *de_del,
			     struct buffer_head *bh,
			     int *has_inline_data)
{
	int err, inline_size, no_expand;
	struct ext4_iloc iloc;
	void *inline_start;

	err = ext4_get_inode_loc(dir, &iloc);
	if (err)
		return err;

	ext4_write_lock_xattr(dir, &no_expand);
	if (!ext4_has_inline_data(dir)) {
		*has_inline_data = 0;
		goto out;
	}

	if ((void *)de_del - ((void *)ext4_raw_inode(&iloc)->i_block) <
		EXT4_MIN_INLINE_DATA_SIZE) {
		inline_start = (void *)ext4_raw_inode(&iloc)->i_block +
					EXT4_INLINE_DOTDOT_SIZE;
		inline_size = EXT4_MIN_INLINE_DATA_SIZE -
				EXT4_INLINE_DOTDOT_SIZE;
	} else {
		inline_start = ext4_get_inline_xattr_pos(dir, &iloc);
		inline_size = ext4_get_inline_size(dir) -
				EXT4_MIN_INLINE_DATA_SIZE;
	}

	BUFFER_TRACE(bh, "get_write_access");
	err = ext4_journal_get_write_access(handle, dir->i_sb, bh,
					    EXT4_JTR_NONE);
	if (err)
		goto out;

	err = ext4_generic_delete_entry(dir, de_del, bh,
					inline_start, inline_size, 0);
	if (err)
		goto out;

	ext4_show_inline_dir(dir, iloc.bh, inline_start, inline_size);
out:
	ext4_write_unlock_xattr(dir, &no_expand);
	if (likely(err == 0))
		err = ext4_mark_inode_dirty(handle, dir);
	brelse(iloc.bh);
	if (err != -ENOENT)
		ext4_std_error(dir->i_sb, err);
	return err;
}

/*
 * Get the inline dentry at offset.
 */
static inline struct ext4_dir_entry_2 *
ext4_get_inline_entry(struct inode *inode,
		      struct ext4_iloc *iloc,
		      unsigned int offset,
		      void **inline_start,
		      int *inline_size)
{
	void *inline_pos;

	BUG_ON(offset > ext4_get_inline_size(inode));

	if (offset < EXT4_MIN_INLINE_DATA_SIZE) {
		inline_pos = (void *)ext4_raw_inode(iloc)->i_block;
		*inline_size = EXT4_MIN_INLINE_DATA_SIZE;
	} else {
		inline_pos = ext4_get_inline_xattr_pos(inode, iloc);
		offset -= EXT4_MIN_INLINE_DATA_SIZE;
		*inline_size = ext4_get_inline_size(inode) -
				EXT4_MIN_INLINE_DATA_SIZE;
	}

	if (inline_start)
		*inline_start = inline_pos;
	return (struct ext4_dir_entry_2 *)(inline_pos + offset);
}

bool empty_inline_dir(struct inode *dir, int *has_inline_data)
{
	int err, inline_size;
	struct ext4_iloc iloc;
	size_t inline_len;
	void *inline_pos;
	unsigned int offset;
	struct ext4_dir_entry_2 *de;
	bool ret = true;

	err = ext4_get_inode_loc(dir, &iloc);
	if (err) {
		EXT4_ERROR_INODE_ERR(dir, -err,
				     "error %d getting inode %lu block",
				     err, dir->i_ino);
		return true;
	}

	down_read(&EXT4_I(dir)->xattr_sem);
	if (!ext4_has_inline_data(dir)) {
		*has_inline_data = 0;
		goto out;
	}

	de = (struct ext4_dir_entry_2 *)ext4_raw_inode(&iloc)->i_block;
	if (!le32_to_cpu(de->inode)) {
		ext4_warning(dir->i_sb,
			     "bad inline directory (dir #%lu) - no `..'",
			     dir->i_ino);
		ret = true;
		goto out;
	}

	inline_len = ext4_get_inline_size(dir);
	offset = EXT4_INLINE_DOTDOT_SIZE;
	while (offset < inline_len) {
		de = ext4_get_inline_entry(dir, &iloc, offset,
					   &inline_pos, &inline_size);
		if (ext4_check_dir_entry(dir, NULL, de,
					 iloc.bh, inline_pos,
					 inline_size, offset)) {
			ext4_warning(dir->i_sb,
				     "bad inline directory (dir #%lu) - "
				     "inode %u, rec_len %u, name_len %d"
				     "inline size %d",
				     dir->i_ino, le32_to_cpu(de->inode),
				     le16_to_cpu(de->rec_len), de->name_len,
				     inline_size);
			ret = true;
			goto out;
		}
		if (le32_to_cpu(de->inode)) {
			ret = false;
			goto out;
		}
		offset += ext4_rec_len_from_disk(de->rec_len, inline_size);
	}

out:
	up_read(&EXT4_I(dir)->xattr_sem);
	brelse(iloc.bh);
	return ret;
}

int ext4_destroy_inline_data(handle_t *handle, struct inode *inode)
{
	int ret, no_expand;

	ext4_write_lock_xattr(inode, &no_expand);
	ret = ext4_destroy_inline_data_nolock(handle, inode);
	ext4_write_unlock_xattr(inode, &no_expand);

	return ret;
}

int ext4_inline_data_iomap(struct inode *inode, struct iomap *iomap)
{
	__u64 addr;
	int error = -EAGAIN;
	struct ext4_iloc iloc;

	down_read(&EXT4_I(inode)->xattr_sem);
	if (!ext4_has_inline_data(inode))
		goto out;

	error = ext4_get_inode_loc(inode, &iloc);
	if (error)
		goto out;

	addr = (__u64)iloc.bh->b_blocknr << inode->i_sb->s_blocksize_bits;
	addr += (char *)ext4_raw_inode(&iloc) - iloc.bh->b_data;
	addr += offsetof(struct ext4_inode, i_block);

	brelse(iloc.bh);

	iomap->addr = addr;
	iomap->offset = 0;
	iomap->length = min_t(loff_t, ext4_get_inline_size(inode),
			      i_size_read(inode));
	iomap->type = IOMAP_INLINE;
	iomap->flags = 0;

out:
	up_read(&EXT4_I(inode)->xattr_sem);
	return error;
}

int ext4_inline_data_truncate(struct inode *inode, int *has_inline)
{
	handle_t *handle;
	int inline_size, value_len, needed_blocks, no_expand, err = 0;
	size_t i_size;
	void *value = NULL;
	struct ext4_xattr_ibody_find is = {
		.s = { .not_found = -ENODATA, },
	};
	struct ext4_xattr_info i = {
		.name_index = EXT4_XATTR_INDEX_SYSTEM,
		.name = EXT4_XATTR_SYSTEM_DATA,
	};


	needed_blocks = ext4_writepage_trans_blocks(inode);
	handle = ext4_journal_start(inode, EXT4_HT_INODE, needed_blocks);
	if (IS_ERR(handle))
		return PTR_ERR(handle);

	ext4_write_lock_xattr(inode, &no_expand);
	if (!ext4_has_inline_data(inode)) {
		ext4_write_unlock_xattr(inode, &no_expand);
		*has_inline = 0;
		ext4_journal_stop(handle);
		return 0;
	}

	if ((err = ext4_orphan_add(handle, inode)) != 0)
		goto out;

	if ((err = ext4_get_inode_loc(inode, &is.iloc)) != 0)
		goto out;

	down_write(&EXT4_I(inode)->i_data_sem);
	i_size = inode->i_size;
	inline_size = ext4_get_inline_size(inode);
	EXT4_I(inode)->i_disksize = i_size;

	if (i_size < inline_size) {
		/*
		 * if there's inline data to truncate and this file was
		 * converted to extents after that inline data was written,
		 * the extent status cache must be cleared to avoid leaving
		 * behind stale delayed allocated extent entries
		 */
		if (!ext4_test_inode_state(inode, EXT4_STATE_MAY_INLINE_DATA)) {
retry:
			err = ext4_es_remove_extent(inode, 0, EXT_MAX_BLOCKS);
			if (err == -ENOMEM) {
				cond_resched();
				congestion_wait(BLK_RW_ASYNC, HZ/50);
				goto retry;
			}
			if (err)
				goto out_error;
		}

		/* Clear the content in the xattr space. */
		if (inline_size > EXT4_MIN_INLINE_DATA_SIZE) {
			if ((err = ext4_xattr_ibody_find(inode, &i, &is)) != 0)
				goto out_error;

			BUG_ON(is.s.not_found);

			value_len = le32_to_cpu(is.s.here->e_value_size);
			value = kmalloc(value_len, GFP_NOFS);
			if (!value) {
				err = -ENOMEM;
				goto out_error;
			}

			err = ext4_xattr_ibody_get(inode, i.name_index,
						   i.name, value, value_len);
			if (err <= 0)
				goto out_error;

			i.value = value;
			i.value_len = i_size > EXT4_MIN_INLINE_DATA_SIZE ?
					i_size - EXT4_MIN_INLINE_DATA_SIZE : 0;
			err = ext4_xattr_ibody_set(handle, inode, &i, &is);
			if (err)
				goto out_error;
		}

		/* Clear the content within i_blocks. */
		if (i_size < EXT4_MIN_INLINE_DATA_SIZE) {
			void *p = (void *) ext4_raw_inode(&is.iloc)->i_block;
			memset(p + i_size, 0,
			       EXT4_MIN_INLINE_DATA_SIZE - i_size);
		}

		EXT4_I(inode)->i_inline_size = i_size <
					EXT4_MIN_INLINE_DATA_SIZE ?
					EXT4_MIN_INLINE_DATA_SIZE : i_size;
	}

out_error:
	up_write(&EXT4_I(inode)->i_data_sem);
out:
	brelse(is.iloc.bh);
	ext4_write_unlock_xattr(inode, &no_expand);
	kfree(value);
	if (inode->i_nlink)
		ext4_orphan_del(handle, inode);

	if (err == 0) {
		inode->i_mtime = inode->i_ctime = current_time(inode);
		err = ext4_mark_inode_dirty(handle, inode);
		if (IS_SYNC(inode))
			ext4_handle_sync(handle);
	}
	ext4_journal_stop(handle);
	return err;
}

int ext4_convert_inline_data(struct inode *inode)
{
	int error, needed_blocks, no_expand;
	handle_t *handle;
	struct ext4_iloc iloc;

	if (!ext4_has_inline_data(inode)) {
		ext4_clear_inode_state(inode, EXT4_STATE_MAY_INLINE_DATA);
		return 0;
	}

	needed_blocks = ext4_writepage_trans_blocks(inode);

	iloc.bh = NULL;
	error = ext4_get_inode_loc(inode, &iloc);
	if (error)
		return error;

	handle = ext4_journal_start(inode, EXT4_HT_WRITE_PAGE, needed_blocks);
	if (IS_ERR(handle)) {
		error = PTR_ERR(handle);
		goto out_free;
	}

	ext4_write_lock_xattr(inode, &no_expand);
	if (ext4_has_inline_data(inode))
		error = ext4_convert_inline_data_nolock(handle, inode, &iloc);
	ext4_write_unlock_xattr(inode, &no_expand);
	ext4_journal_stop(handle);
out_free:
	brelse(iloc.bh);
	return error;
}<|MERGE_RESOLUTION|>--- conflicted
+++ resolved
@@ -768,23 +768,8 @@
 		/* clear page dirty so that writepages wouldn't work for us. */
 		ClearPageDirty(page);
 
-<<<<<<< HEAD
-	/*
-	 * ei->i_inline_off may have changed since ext4_write_begin()
-	 * called ext4_try_to_write_inline_data()
-	 */
-	(void) ext4_find_inline_data_nolock(inode);
-
-	kaddr = kmap_atomic(page);
-	ext4_write_inline_data(inode, &iloc, kaddr, pos, len);
-	kunmap_atomic(kaddr);
-	SetPageUptodate(page);
-	/* clear page dirty so that writepages wouldn't work for us. */
-	ClearPageDirty(page);
-=======
 		ext4_write_unlock_xattr(inode, &no_expand);
 		brelse(iloc.bh);
->>>>>>> 318a54c0
 
 		/*
 		 * It's important to update i_size while still holding page
