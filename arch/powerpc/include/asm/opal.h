--- conflicted
+++ resolved
@@ -129,12 +129,9 @@
 #define OPAL_LPC_READ				67
 #define OPAL_LPC_WRITE				68
 #define OPAL_RETURN_CPU				69
-<<<<<<< HEAD
-=======
 #define OPAL_FLASH_VALIDATE			76
 #define OPAL_FLASH_MANAGE			77
 #define OPAL_FLASH_UPDATE			78
->>>>>>> d8ec26d7
 
 #ifndef __ASSEMBLY__
 
@@ -723,24 +720,16 @@
 int64_t opal_pci_poll(uint64_t phb_id);
 int64_t opal_return_cpu(void);
 
-<<<<<<< HEAD
-int64_t opal_xscom_read(uint32_t gcid, uint32_t pcb_addr, uint64_t *val);
-=======
 int64_t opal_xscom_read(uint32_t gcid, uint32_t pcb_addr, __be64 *val);
->>>>>>> d8ec26d7
 int64_t opal_xscom_write(uint32_t gcid, uint32_t pcb_addr, uint64_t val);
 
 int64_t opal_lpc_write(uint32_t chip_id, enum OpalLPCAddressType addr_type,
 		       uint32_t addr, uint32_t data, uint32_t sz);
 int64_t opal_lpc_read(uint32_t chip_id, enum OpalLPCAddressType addr_type,
-<<<<<<< HEAD
-		      uint32_t addr, uint32_t *data, uint32_t sz);
-=======
 		      uint32_t addr, __be32 *data, uint32_t sz);
 int64_t opal_validate_flash(uint64_t buffer, uint32_t *size, uint32_t *result);
 int64_t opal_manage_flash(uint8_t op);
 int64_t opal_update_flash(uint64_t blk_list);
->>>>>>> d8ec26d7
 
 /* Internal functions */
 extern int early_init_dt_scan_opal(unsigned long node, const char *uname, int depth, void *data);
