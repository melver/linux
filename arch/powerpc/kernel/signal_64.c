// SPDX-License-Identifier: GPL-2.0-or-later
/*
 *  PowerPC version 
 *    Copyright (C) 1995-1996 Gary Thomas (gdt@linuxppc.org)
 *
 *  Derived from "arch/i386/kernel/signal.c"
 *    Copyright (C) 1991, 1992 Linus Torvalds
 *    1997-11-28  Modified for POSIX.1b signals by Richard Henderson
 */

#include <linux/sched.h>
#include <linux/mm.h>
#include <linux/smp.h>
#include <linux/kernel.h>
#include <linux/signal.h>
#include <linux/errno.h>
#include <linux/wait.h>
#include <linux/unistd.h>
#include <linux/stddef.h>
#include <linux/elf.h>
#include <linux/ptrace.h>
#include <linux/ratelimit.h>
#include <linux/syscalls.h>

#include <asm/sigcontext.h>
#include <asm/ucontext.h>
#include <linux/uaccess.h>
#include <asm/pgtable.h>
#include <asm/unistd.h>
#include <asm/cacheflush.h>
#include <asm/syscalls.h>
#include <asm/vdso.h>
#include <asm/switch_to.h>
#include <asm/tm.h>
#include <asm/asm-prototypes.h>

#include "signal.h"


#define GP_REGS_SIZE	min(sizeof(elf_gregset_t), sizeof(struct pt_regs))
#define FP_REGS_SIZE	sizeof(elf_fpregset_t)

#define TRAMP_TRACEBACK	3
#define TRAMP_SIZE	6

/*
 * When we have signals to deliver, we set up on the user stack,
 * going down from the original stack pointer:
 *	1) a rt_sigframe struct which contains the ucontext	
 *	2) a gap of __SIGNAL_FRAMESIZE bytes which acts as a dummy caller
 *	   frame for the signal handler.
 */

struct rt_sigframe {
	/* sys_rt_sigreturn requires the ucontext be the first field */
	struct ucontext uc;
#ifdef CONFIG_PPC_TRANSACTIONAL_MEM
	struct ucontext uc_transact;
#endif
	unsigned long _unused[2];
	unsigned int tramp[TRAMP_SIZE];
	struct siginfo __user *pinfo;
	void __user *puc;
	struct siginfo info;
	/* New 64 bit little-endian ABI allows redzone of 512 bytes below sp */
	char abigap[USER_REDZONE_SIZE];
} __attribute__ ((aligned (16)));

static const char fmt32[] = KERN_INFO \
	"%s[%d]: bad frame in %s: %08lx nip %08lx lr %08lx\n";
static const char fmt64[] = KERN_INFO \
	"%s[%d]: bad frame in %s: %016lx nip %016lx lr %016lx\n";

/*
 * This computes a quad word aligned pointer inside the vmx_reserve array
 * element. For historical reasons sigcontext might not be quad word aligned,
 * but the location we write the VMX regs to must be. See the comment in
 * sigcontext for more detail.
 */
#ifdef CONFIG_ALTIVEC
static elf_vrreg_t __user *sigcontext_vmx_regs(struct sigcontext __user *sc)
{
	return (elf_vrreg_t __user *) (((unsigned long)sc->vmx_reserve + 15) & ~0xful);
}
#endif

/*
 * Set up the sigcontext for the signal frame.
 */

static long setup_sigcontext(struct sigcontext __user *sc,
		struct task_struct *tsk, int signr, sigset_t *set,
		unsigned long handler, int ctx_has_vsx_region)
{
	/* When CONFIG_ALTIVEC is set, we _always_ setup v_regs even if the
	 * process never used altivec yet (MSR_VEC is zero in pt_regs of
	 * the context). This is very important because we must ensure we
	 * don't lose the VRSAVE content that may have been set prior to
	 * the process doing its first vector operation
	 * Userland shall check AT_HWCAP to know whether it can rely on the
	 * v_regs pointer or not
	 */
#ifdef CONFIG_ALTIVEC
	elf_vrreg_t __user *v_regs = sigcontext_vmx_regs(sc);
	unsigned long vrsave;
#endif
	struct pt_regs *regs = tsk->thread.regs;
	unsigned long msr = regs->msr;
	long err = 0;
	/* Force usr to alway see softe as 1 (interrupts enabled) */
	unsigned long softe = 0x1;

	BUG_ON(tsk != current);

#ifdef CONFIG_ALTIVEC
	err |= __put_user(v_regs, &sc->v_regs);

	/* save altivec registers */
	if (tsk->thread.used_vr) {
		flush_altivec_to_thread(tsk);
		/* Copy 33 vec registers (vr0..31 and vscr) to the stack */
		err |= __copy_to_user(v_regs, &tsk->thread.vr_state,
				      33 * sizeof(vector128));
		/* set MSR_VEC in the MSR value in the frame to indicate that sc->v_reg)
		 * contains valid data.
		 */
		msr |= MSR_VEC;
	}
	/* We always copy to/from vrsave, it's 0 if we don't have or don't
	 * use altivec.
	 */
	vrsave = 0;
	if (cpu_has_feature(CPU_FTR_ALTIVEC)) {
		vrsave = mfspr(SPRN_VRSAVE);
		tsk->thread.vrsave = vrsave;
	}

	err |= __put_user(vrsave, (u32 __user *)&v_regs[33]);
#else /* CONFIG_ALTIVEC */
	err |= __put_user(0, &sc->v_regs);
#endif /* CONFIG_ALTIVEC */
	flush_fp_to_thread(tsk);
	/* copy fpr regs and fpscr */
	err |= copy_fpr_to_user(&sc->fp_regs, tsk);

	/*
	 * Clear the MSR VSX bit to indicate there is no valid state attached
	 * to this context, except in the specific case below where we set it.
	 */
	msr &= ~MSR_VSX;
#ifdef CONFIG_VSX
	/*
	 * Copy VSX low doubleword to local buffer for formatting,
	 * then out to userspace.  Update v_regs to point after the
	 * VMX data.
	 */
	if (tsk->thread.used_vsr && ctx_has_vsx_region) {
		flush_vsx_to_thread(tsk);
		v_regs += ELF_NVRREG;
		err |= copy_vsx_to_user(v_regs, tsk);
		/* set MSR_VSX in the MSR value in the frame to
		 * indicate that sc->vs_reg) contains valid data.
		 */
		msr |= MSR_VSX;
	}
#endif /* CONFIG_VSX */
	err |= __put_user(&sc->gp_regs, &sc->regs);
	WARN_ON(!FULL_REGS(regs));
	err |= __copy_to_user(&sc->gp_regs, regs, GP_REGS_SIZE);
	err |= __put_user(msr, &sc->gp_regs[PT_MSR]);
	err |= __put_user(softe, &sc->gp_regs[PT_SOFTE]);
	err |= __put_user(signr, &sc->signal);
	err |= __put_user(handler, &sc->handler);
	if (set != NULL)
		err |=  __put_user(set->sig[0], &sc->oldmask);

	return err;
}

#ifdef CONFIG_PPC_TRANSACTIONAL_MEM
/*
 * As above, but Transactional Memory is in use, so deliver sigcontexts
 * containing checkpointed and transactional register states.
 *
 * To do this, we treclaim (done before entering here) to gather both sets of
 * registers and set up the 'normal' sigcontext registers with rolled-back
 * register values such that a simple signal handler sees a correct
 * checkpointed register state.  If interested, a TM-aware sighandler can
 * examine the transactional registers in the 2nd sigcontext to determine the
 * real origin of the signal.
 */
static long setup_tm_sigcontexts(struct sigcontext __user *sc,
				 struct sigcontext __user *tm_sc,
				 struct task_struct *tsk,
				 int signr, sigset_t *set, unsigned long handler)
{
	/* When CONFIG_ALTIVEC is set, we _always_ setup v_regs even if the
	 * process never used altivec yet (MSR_VEC is zero in pt_regs of
	 * the context). This is very important because we must ensure we
	 * don't lose the VRSAVE content that may have been set prior to
	 * the process doing its first vector operation
	 * Userland shall check AT_HWCAP to know wether it can rely on the
	 * v_regs pointer or not.
	 */
#ifdef CONFIG_ALTIVEC
	elf_vrreg_t __user *v_regs = sigcontext_vmx_regs(sc);
	elf_vrreg_t __user *tm_v_regs = sigcontext_vmx_regs(tm_sc);
#endif
	struct pt_regs *regs = tsk->thread.regs;
	unsigned long msr = tsk->thread.regs->msr;
	long err = 0;

	BUG_ON(tsk != current);

	BUG_ON(!MSR_TM_ACTIVE(regs->msr));

	WARN_ON(tm_suspend_disabled);

	/* Restore checkpointed FP, VEC, and VSX bits from ckpt_regs as
	 * it contains the correct FP, VEC, VSX state after we treclaimed
	 * the transaction and giveup_all() was called on reclaiming.
	 */
	msr |= tsk->thread.ckpt_regs.msr & (MSR_FP | MSR_VEC | MSR_VSX);

	/* Remove TM bits from thread's MSR.  The MSR in the sigcontext
	 * just indicates to userland that we were doing a transaction, but we
	 * don't want to return in transactional state.  This also ensures
	 * that flush_fp_to_thread won't set TIF_RESTORE_TM again.
	 */
	regs->msr &= ~MSR_TS_MASK;

#ifdef CONFIG_ALTIVEC
	err |= __put_user(v_regs, &sc->v_regs);
	err |= __put_user(tm_v_regs, &tm_sc->v_regs);

	/* save altivec registers */
	if (tsk->thread.used_vr) {
		/* Copy 33 vec registers (vr0..31 and vscr) to the stack */
		err |= __copy_to_user(v_regs, &tsk->thread.ckvr_state,
				      33 * sizeof(vector128));
		/* If VEC was enabled there are transactional VRs valid too,
		 * else they're a copy of the checkpointed VRs.
		 */
		if (msr & MSR_VEC)
			err |= __copy_to_user(tm_v_regs,
					      &tsk->thread.vr_state,
					      33 * sizeof(vector128));
		else
			err |= __copy_to_user(tm_v_regs,
					      &tsk->thread.ckvr_state,
					      33 * sizeof(vector128));

		/* set MSR_VEC in the MSR value in the frame to indicate
		 * that sc->v_reg contains valid data.
		 */
		msr |= MSR_VEC;
	}
	/* We always copy to/from vrsave, it's 0 if we don't have or don't
	 * use altivec.
	 */
	if (cpu_has_feature(CPU_FTR_ALTIVEC))
		tsk->thread.ckvrsave = mfspr(SPRN_VRSAVE);
	err |= __put_user(tsk->thread.ckvrsave, (u32 __user *)&v_regs[33]);
	if (msr & MSR_VEC)
		err |= __put_user(tsk->thread.vrsave,
				  (u32 __user *)&tm_v_regs[33]);
	else
		err |= __put_user(tsk->thread.ckvrsave,
				  (u32 __user *)&tm_v_regs[33]);

#else /* CONFIG_ALTIVEC */
	err |= __put_user(0, &sc->v_regs);
	err |= __put_user(0, &tm_sc->v_regs);
#endif /* CONFIG_ALTIVEC */

	/* copy fpr regs and fpscr */
	err |= copy_ckfpr_to_user(&sc->fp_regs, tsk);
	if (msr & MSR_FP)
		err |= copy_fpr_to_user(&tm_sc->fp_regs, tsk);
	else
		err |= copy_ckfpr_to_user(&tm_sc->fp_regs, tsk);

#ifdef CONFIG_VSX
	/*
	 * Copy VSX low doubleword to local buffer for formatting,
	 * then out to userspace.  Update v_regs to point after the
	 * VMX data.
	 */
	if (tsk->thread.used_vsr) {
		v_regs += ELF_NVRREG;
		tm_v_regs += ELF_NVRREG;

		err |= copy_ckvsx_to_user(v_regs, tsk);

		if (msr & MSR_VSX)
			err |= copy_vsx_to_user(tm_v_regs, tsk);
		else
			err |= copy_ckvsx_to_user(tm_v_regs, tsk);

		/* set MSR_VSX in the MSR value in the frame to
		 * indicate that sc->vs_reg) contains valid data.
		 */
		msr |= MSR_VSX;
	}
#endif /* CONFIG_VSX */

	err |= __put_user(&sc->gp_regs, &sc->regs);
	err |= __put_user(&tm_sc->gp_regs, &tm_sc->regs);
	WARN_ON(!FULL_REGS(regs));
	err |= __copy_to_user(&tm_sc->gp_regs, regs, GP_REGS_SIZE);
	err |= __copy_to_user(&sc->gp_regs,
			      &tsk->thread.ckpt_regs, GP_REGS_SIZE);
	err |= __put_user(msr, &tm_sc->gp_regs[PT_MSR]);
	err |= __put_user(msr, &sc->gp_regs[PT_MSR]);
	err |= __put_user(signr, &sc->signal);
	err |= __put_user(handler, &sc->handler);
	if (set != NULL)
		err |=  __put_user(set->sig[0], &sc->oldmask);

	return err;
}
#endif

/*
 * Restore the sigcontext from the signal frame.
 */

static long restore_sigcontext(struct task_struct *tsk, sigset_t *set, int sig,
			      struct sigcontext __user *sc)
{
#ifdef CONFIG_ALTIVEC
	elf_vrreg_t __user *v_regs;
#endif
	unsigned long err = 0;
	unsigned long save_r13 = 0;
	unsigned long msr;
	struct pt_regs *regs = tsk->thread.regs;
#ifdef CONFIG_VSX
	int i;
#endif

	BUG_ON(tsk != current);

	/* If this is not a signal return, we preserve the TLS in r13 */
	if (!sig)
		save_r13 = regs->gpr[13];

	/* copy the GPRs */
	err |= __copy_from_user(regs->gpr, sc->gp_regs, sizeof(regs->gpr));
	err |= __get_user(regs->nip, &sc->gp_regs[PT_NIP]);
	/* get MSR separately, transfer the LE bit if doing signal return */
	err |= __get_user(msr, &sc->gp_regs[PT_MSR]);
	if (sig)
		regs->msr = (regs->msr & ~MSR_LE) | (msr & MSR_LE);
	err |= __get_user(regs->orig_gpr3, &sc->gp_regs[PT_ORIG_R3]);
	err |= __get_user(regs->ctr, &sc->gp_regs[PT_CTR]);
	err |= __get_user(regs->link, &sc->gp_regs[PT_LNK]);
	err |= __get_user(regs->xer, &sc->gp_regs[PT_XER]);
	err |= __get_user(regs->ccr, &sc->gp_regs[PT_CCR]);
	/* skip SOFTE */
	regs->trap = 0;
	err |= __get_user(regs->dar, &sc->gp_regs[PT_DAR]);
	err |= __get_user(regs->dsisr, &sc->gp_regs[PT_DSISR]);
	err |= __get_user(regs->result, &sc->gp_regs[PT_RESULT]);

	if (!sig)
		regs->gpr[13] = save_r13;
	if (set != NULL)
		err |=  __get_user(set->sig[0], &sc->oldmask);

	/*
	 * Force reload of FP/VEC.
	 * This has to be done before copying stuff into tsk->thread.fpr/vr
	 * for the reasons explained in the previous comment.
	 */
	regs->msr &= ~(MSR_FP | MSR_FE0 | MSR_FE1 | MSR_VEC | MSR_VSX);

#ifdef CONFIG_ALTIVEC
	err |= __get_user(v_regs, &sc->v_regs);
	if (err)
		return err;
	if (v_regs && !access_ok(v_regs, 34 * sizeof(vector128)))
		return -EFAULT;
	/* Copy 33 vec registers (vr0..31 and vscr) from the stack */
	if (v_regs != NULL && (msr & MSR_VEC) != 0) {
		err |= __copy_from_user(&tsk->thread.vr_state, v_regs,
					33 * sizeof(vector128));
		tsk->thread.used_vr = true;
	} else if (tsk->thread.used_vr) {
		memset(&tsk->thread.vr_state, 0, 33 * sizeof(vector128));
	}
	/* Always get VRSAVE back */
	if (v_regs != NULL)
		err |= __get_user(tsk->thread.vrsave, (u32 __user *)&v_regs[33]);
	else
		tsk->thread.vrsave = 0;
	if (cpu_has_feature(CPU_FTR_ALTIVEC))
		mtspr(SPRN_VRSAVE, tsk->thread.vrsave);
#endif /* CONFIG_ALTIVEC */
	/* restore floating point */
	err |= copy_fpr_from_user(tsk, &sc->fp_regs);
#ifdef CONFIG_VSX
	/*
	 * Get additional VSX data. Update v_regs to point after the
	 * VMX data.  Copy VSX low doubleword from userspace to local
	 * buffer for formatting, then into the taskstruct.
	 */
	v_regs += ELF_NVRREG;
	if ((msr & MSR_VSX) != 0) {
		err |= copy_vsx_from_user(tsk, v_regs);
		tsk->thread.used_vsr = true;
	} else {
		for (i = 0; i < 32 ; i++)
			tsk->thread.fp_state.fpr[i][TS_VSRLOWOFFSET] = 0;
	}
#endif
	return err;
}

#ifdef CONFIG_PPC_TRANSACTIONAL_MEM
/*
 * Restore the two sigcontexts from the frame of a transactional processes.
 */

static long restore_tm_sigcontexts(struct task_struct *tsk,
				   struct sigcontext __user *sc,
				   struct sigcontext __user *tm_sc)
{
#ifdef CONFIG_ALTIVEC
	elf_vrreg_t __user *v_regs, *tm_v_regs;
#endif
	unsigned long err = 0;
	unsigned long msr;
	struct pt_regs *regs = tsk->thread.regs;
#ifdef CONFIG_VSX
	int i;
#endif

	BUG_ON(tsk != current);

	if (tm_suspend_disabled)
		return -EINVAL;

	/* copy the GPRs */
	err |= __copy_from_user(regs->gpr, tm_sc->gp_regs, sizeof(regs->gpr));
	err |= __copy_from_user(&tsk->thread.ckpt_regs, sc->gp_regs,
				sizeof(regs->gpr));

	/*
	 * TFHAR is restored from the checkpointed 'wound-back' ucontext's NIP.
	 * TEXASR was set by the signal delivery reclaim, as was TFIAR.
	 * Users doing anything abhorrent like thread-switching w/ signals for
	 * TM-Suspended code will have to back TEXASR/TFIAR up themselves.
	 * For the case of getting a signal and simply returning from it,
	 * we don't need to re-copy them here.
	 */
	err |= __get_user(regs->nip, &tm_sc->gp_regs[PT_NIP]);
	err |= __get_user(tsk->thread.tm_tfhar, &sc->gp_regs[PT_NIP]);

	/* get MSR separately, transfer the LE bit if doing signal return */
	err |= __get_user(msr, &sc->gp_regs[PT_MSR]);
	/* Don't allow reserved mode. */
	if (MSR_TM_RESV(msr))
		return -EINVAL;

	/* pull in MSR LE from user context */
	regs->msr = (regs->msr & ~MSR_LE) | (msr & MSR_LE);

	/* The following non-GPR non-FPR non-VR state is also checkpointed: */
	err |= __get_user(regs->ctr, &tm_sc->gp_regs[PT_CTR]);
	err |= __get_user(regs->link, &tm_sc->gp_regs[PT_LNK]);
	err |= __get_user(regs->xer, &tm_sc->gp_regs[PT_XER]);
	err |= __get_user(regs->ccr, &tm_sc->gp_regs[PT_CCR]);
	err |= __get_user(tsk->thread.ckpt_regs.ctr,
			  &sc->gp_regs[PT_CTR]);
	err |= __get_user(tsk->thread.ckpt_regs.link,
			  &sc->gp_regs[PT_LNK]);
	err |= __get_user(tsk->thread.ckpt_regs.xer,
			  &sc->gp_regs[PT_XER]);
	err |= __get_user(tsk->thread.ckpt_regs.ccr,
			  &sc->gp_regs[PT_CCR]);

	/* These regs are not checkpointed; they can go in 'regs'. */
	err |= __get_user(regs->trap, &sc->gp_regs[PT_TRAP]);
	err |= __get_user(regs->dar, &sc->gp_regs[PT_DAR]);
	err |= __get_user(regs->dsisr, &sc->gp_regs[PT_DSISR]);
	err |= __get_user(regs->result, &sc->gp_regs[PT_RESULT]);

	/*
	 * Force reload of FP/VEC.
	 * This has to be done before copying stuff into tsk->thread.fpr/vr
	 * for the reasons explained in the previous comment.
	 */
	regs->msr &= ~(MSR_FP | MSR_FE0 | MSR_FE1 | MSR_VEC | MSR_VSX);

#ifdef CONFIG_ALTIVEC
	err |= __get_user(v_regs, &sc->v_regs);
	err |= __get_user(tm_v_regs, &tm_sc->v_regs);
	if (err)
		return err;
	if (v_regs && !access_ok(v_regs, 34 * sizeof(vector128)))
		return -EFAULT;
	if (tm_v_regs && !access_ok(tm_v_regs, 34 * sizeof(vector128)))
		return -EFAULT;
	/* Copy 33 vec registers (vr0..31 and vscr) from the stack */
	if (v_regs != NULL && tm_v_regs != NULL && (msr & MSR_VEC) != 0) {
		err |= __copy_from_user(&tsk->thread.ckvr_state, v_regs,
					33 * sizeof(vector128));
		err |= __copy_from_user(&tsk->thread.vr_state, tm_v_regs,
					33 * sizeof(vector128));
		current->thread.used_vr = true;
	}
	else if (tsk->thread.used_vr) {
		memset(&tsk->thread.vr_state, 0, 33 * sizeof(vector128));
		memset(&tsk->thread.ckvr_state, 0, 33 * sizeof(vector128));
	}
	/* Always get VRSAVE back */
	if (v_regs != NULL && tm_v_regs != NULL) {
		err |= __get_user(tsk->thread.ckvrsave,
				  (u32 __user *)&v_regs[33]);
		err |= __get_user(tsk->thread.vrsave,
				  (u32 __user *)&tm_v_regs[33]);
	}
	else {
		tsk->thread.vrsave = 0;
		tsk->thread.ckvrsave = 0;
	}
	if (cpu_has_feature(CPU_FTR_ALTIVEC))
		mtspr(SPRN_VRSAVE, tsk->thread.vrsave);
#endif /* CONFIG_ALTIVEC */
	/* restore floating point */
	err |= copy_fpr_from_user(tsk, &tm_sc->fp_regs);
	err |= copy_ckfpr_from_user(tsk, &sc->fp_regs);
#ifdef CONFIG_VSX
	/*
	 * Get additional VSX data. Update v_regs to point after the
	 * VMX data.  Copy VSX low doubleword from userspace to local
	 * buffer for formatting, then into the taskstruct.
	 */
	if (v_regs && ((msr & MSR_VSX) != 0)) {
		v_regs += ELF_NVRREG;
		tm_v_regs += ELF_NVRREG;
		err |= copy_vsx_from_user(tsk, tm_v_regs);
		err |= copy_ckvsx_from_user(tsk, v_regs);
		tsk->thread.used_vsr = true;
	} else {
		for (i = 0; i < 32 ; i++) {
			tsk->thread.fp_state.fpr[i][TS_VSRLOWOFFSET] = 0;
			tsk->thread.ckfp_state.fpr[i][TS_VSRLOWOFFSET] = 0;
		}
	}
#endif
	tm_enable();
	/* Make sure the transaction is marked as failed */
	tsk->thread.tm_texasr |= TEXASR_FS;

	/*
	 * Disabling preemption, since it is unsafe to be preempted
	 * with MSR[TS] set without recheckpointing.
	 */
	preempt_disable();

	/* pull in MSR TS bits from user context */
<<<<<<< HEAD
	regs->msr = (regs->msr & ~MSR_TS_MASK) | (msr & MSR_TS_MASK);
=======
	regs->msr |= msr & MSR_TS_MASK;
>>>>>>> 0ecfebd2

	/*
	 * Ensure that TM is enabled in regs->msr before we leave the signal
	 * handler. It could be the case that (a) user disabled the TM bit
	 * through the manipulation of the MSR bits in uc_mcontext or (b) the
	 * TM bit was disabled because a sufficient number of context switches
	 * happened whilst in the signal handler and load_tm overflowed,
	 * disabling the TM bit. In either case we can end up with an illegal
	 * TM state leading to a TM Bad Thing when we return to userspace.
	 *
	 * CAUTION:
	 * After regs->MSR[TS] being updated, make sure that get_user(),
	 * put_user() or similar functions are *not* called. These
	 * functions can generate page faults which will cause the process
	 * to be de-scheduled with MSR[TS] set but without calling
	 * tm_recheckpoint(). This can cause a bug.
	 */
	regs->msr |= MSR_TM;

	/* This loads the checkpointed FP/VEC state, if used */
	tm_recheckpoint(&tsk->thread);

	msr_check_and_set(msr & (MSR_FP | MSR_VEC));
	if (msr & MSR_FP) {
		load_fp_state(&tsk->thread.fp_state);
		regs->msr |= (MSR_FP | tsk->thread.fpexc_mode);
	}
	if (msr & MSR_VEC) {
		load_vr_state(&tsk->thread.vr_state);
		regs->msr |= MSR_VEC;
	}

	preempt_enable();

	return err;
}
#endif

/*
 * Setup the trampoline code on the stack
 */
static long setup_trampoline(unsigned int syscall, unsigned int __user *tramp)
{
	int i;
	long err = 0;

	/* addi r1, r1, __SIGNAL_FRAMESIZE  # Pop the dummy stackframe */
	err |= __put_user(PPC_INST_ADDI | __PPC_RT(R1) | __PPC_RA(R1) |
			  (__SIGNAL_FRAMESIZE & 0xffff), &tramp[0]);
	/* li r0, __NR_[rt_]sigreturn| */
	err |= __put_user(PPC_INST_ADDI | (syscall & 0xffff), &tramp[1]);
	/* sc */
	err |= __put_user(PPC_INST_SC, &tramp[2]);

	/* Minimal traceback info */
	for (i=TRAMP_TRACEBACK; i < TRAMP_SIZE ;i++)
		err |= __put_user(0, &tramp[i]);

	if (!err)
		flush_icache_range((unsigned long) &tramp[0],
			   (unsigned long) &tramp[TRAMP_SIZE]);

	return err;
}

/*
 * Userspace code may pass a ucontext which doesn't include VSX added
 * at the end.  We need to check for this case.
 */
#define UCONTEXTSIZEWITHOUTVSX \
		(sizeof(struct ucontext) - 32*sizeof(long))

/*
 * Handle {get,set,swap}_context operations
 */
SYSCALL_DEFINE3(swapcontext, struct ucontext __user *, old_ctx,
		struct ucontext __user *, new_ctx, long, ctx_size)
{
	unsigned char tmp;
	sigset_t set;
	unsigned long new_msr = 0;
	int ctx_has_vsx_region = 0;

	if (new_ctx &&
	    get_user(new_msr, &new_ctx->uc_mcontext.gp_regs[PT_MSR]))
		return -EFAULT;
	/*
	 * Check that the context is not smaller than the original
	 * size (with VMX but without VSX)
	 */
	if (ctx_size < UCONTEXTSIZEWITHOUTVSX)
		return -EINVAL;
	/*
	 * If the new context state sets the MSR VSX bits but
	 * it doesn't provide VSX state.
	 */
	if ((ctx_size < sizeof(struct ucontext)) &&
	    (new_msr & MSR_VSX))
		return -EINVAL;
	/* Does the context have enough room to store VSX data? */
	if (ctx_size >= sizeof(struct ucontext))
		ctx_has_vsx_region = 1;

	if (old_ctx != NULL) {
		if (!access_ok(old_ctx, ctx_size)
		    || setup_sigcontext(&old_ctx->uc_mcontext, current, 0, NULL, 0,
					ctx_has_vsx_region)
		    || __copy_to_user(&old_ctx->uc_sigmask,
				      &current->blocked, sizeof(sigset_t)))
			return -EFAULT;
	}
	if (new_ctx == NULL)
		return 0;
	if (!access_ok(new_ctx, ctx_size)
	    || __get_user(tmp, (u8 __user *) new_ctx)
	    || __get_user(tmp, (u8 __user *) new_ctx + ctx_size - 1))
		return -EFAULT;

	/*
	 * If we get a fault copying the context into the kernel's
	 * image of the user's registers, we can't just return -EFAULT
	 * because the user's registers will be corrupted.  For instance
	 * the NIP value may have been updated but not some of the
	 * other registers.  Given that we have done the access_ok
	 * and successfully read the first and last bytes of the region
	 * above, this should only happen in an out-of-memory situation
	 * or if another thread unmaps the region containing the context.
	 * We kill the task with a SIGSEGV in this situation.
	 */

	if (__copy_from_user(&set, &new_ctx->uc_sigmask, sizeof(set)))
		do_exit(SIGSEGV);
	set_current_blocked(&set);
	if (restore_sigcontext(current, NULL, 0, &new_ctx->uc_mcontext))
		do_exit(SIGSEGV);

	/* This returns like rt_sigreturn */
	set_thread_flag(TIF_RESTOREALL);
	return 0;
}


/*
 * Do a signal return; undo the signal stack.
 */

SYSCALL_DEFINE0(rt_sigreturn)
{
	struct pt_regs *regs = current_pt_regs();
	struct ucontext __user *uc = (struct ucontext __user *)regs->gpr[1];
	sigset_t set;
#ifdef CONFIG_PPC_TRANSACTIONAL_MEM
	unsigned long msr;
#endif

	/* Always make any pending restarted system calls return -EINTR */
	current->restart_block.fn = do_no_restart_syscall;

	if (!access_ok(uc, sizeof(*uc)))
		goto badframe;

	if (__copy_from_user(&set, &uc->uc_sigmask, sizeof(set)))
		goto badframe;
	set_current_blocked(&set);

#ifdef CONFIG_PPC_TRANSACTIONAL_MEM
	/*
	 * If there is a transactional state then throw it away.
	 * The purpose of a sigreturn is to destroy all traces of the
	 * signal frame, this includes any transactional state created
	 * within in. We only check for suspended as we can never be
	 * active in the kernel, we are active, there is nothing better to
	 * do than go ahead and Bad Thing later.
	 * The cause is not important as there will never be a
	 * recheckpoint so it's not user visible.
	 */
	if (MSR_TM_SUSPENDED(mfmsr()))
		tm_reclaim_current(0);

	/*
	 * Disable MSR[TS] bit also, so, if there is an exception in the
	 * code below (as a page fault in copy_ckvsx_to_user()), it does
	 * not recheckpoint this task if there was a context switch inside
	 * the exception.
	 *
	 * A major page fault can indirectly call schedule(). A reschedule
	 * process in the middle of an exception can have a side effect
	 * (Changing the CPU MSR[TS] state), since schedule() is called
	 * with the CPU MSR[TS] disable and returns with MSR[TS]=Suspended
	 * (switch_to() calls tm_recheckpoint() for the 'new' process). In
	 * this case, the process continues to be the same in the CPU, but
	 * the CPU state just changed.
	 *
	 * This can cause a TM Bad Thing, since the MSR in the stack will
	 * have the MSR[TS]=0, and this is what will be used to RFID.
	 *
	 * Clearing MSR[TS] state here will avoid a recheckpoint if there
	 * is any process reschedule in kernel space. The MSR[TS] state
	 * does not need to be saved also, since it will be replaced with
	 * the MSR[TS] that came from user context later, at
	 * restore_tm_sigcontexts.
	 */
	regs->msr &= ~MSR_TS_MASK;

	if (__get_user(msr, &uc->uc_mcontext.gp_regs[PT_MSR]))
		goto badframe;
	if (MSR_TM_ACTIVE(msr)) {
		/* We recheckpoint on return. */
		struct ucontext __user *uc_transact;
		if (__get_user(uc_transact, &uc->uc_link))
			goto badframe;
		if (restore_tm_sigcontexts(current, &uc->uc_mcontext,
					   &uc_transact->uc_mcontext))
			goto badframe;
	} else
#endif
	{
		/*
		 * Fall through, for non-TM restore
		 *
		 * Unset MSR[TS] on the thread regs since MSR from user
		 * context does not have MSR active, and recheckpoint was
		 * not called since restore_tm_sigcontexts() was not called
		 * also.
		 *
		 * If not unsetting it, the code can RFID to userspace with
		 * MSR[TS] set, but without CPU in the proper state,
		 * causing a TM bad thing.
		 */
		current->thread.regs->msr &= ~MSR_TS_MASK;
		if (restore_sigcontext(current, NULL, 1, &uc->uc_mcontext))
			goto badframe;
	}

	if (restore_altstack(&uc->uc_stack))
		goto badframe;

	set_thread_flag(TIF_RESTOREALL);
	return 0;

badframe:
	if (show_unhandled_signals)
		printk_ratelimited(regs->msr & MSR_64BIT ? fmt64 : fmt32,
				   current->comm, current->pid, "rt_sigreturn",
				   (long)uc, regs->nip, regs->link);

	force_sig(SIGSEGV, current);
	return 0;
}

int handle_rt_signal64(struct ksignal *ksig, sigset_t *set,
		struct task_struct *tsk)
{
	struct rt_sigframe __user *frame;
	unsigned long newsp = 0;
	long err = 0;
	struct pt_regs *regs = tsk->thread.regs;

	BUG_ON(tsk != current);

	frame = get_sigframe(ksig, get_tm_stackpointer(tsk), sizeof(*frame), 0);
	if (unlikely(frame == NULL))
		goto badframe;

	err |= __put_user(&frame->info, &frame->pinfo);
	err |= __put_user(&frame->uc, &frame->puc);
	err |= copy_siginfo_to_user(&frame->info, &ksig->info);
	if (err)
		goto badframe;

	/* Create the ucontext.  */
	err |= __put_user(0, &frame->uc.uc_flags);
	err |= __save_altstack(&frame->uc.uc_stack, regs->gpr[1]);
#ifdef CONFIG_PPC_TRANSACTIONAL_MEM
	if (MSR_TM_ACTIVE(regs->msr)) {
		/* The ucontext_t passed to userland points to the second
		 * ucontext_t (for transactional state) with its uc_link ptr.
		 */
		err |= __put_user(&frame->uc_transact, &frame->uc.uc_link);
		err |= setup_tm_sigcontexts(&frame->uc.uc_mcontext,
					    &frame->uc_transact.uc_mcontext,
					    tsk, ksig->sig, NULL,
					    (unsigned long)ksig->ka.sa.sa_handler);
	} else
#endif
	{
		err |= __put_user(0, &frame->uc.uc_link);
		err |= setup_sigcontext(&frame->uc.uc_mcontext, tsk, ksig->sig,
					NULL, (unsigned long)ksig->ka.sa.sa_handler,
					1);
	}
	err |= __copy_to_user(&frame->uc.uc_sigmask, set, sizeof(*set));
	if (err)
		goto badframe;

	/* Make sure signal handler doesn't get spurious FP exceptions */
	tsk->thread.fp_state.fpscr = 0;

	/* Set up to return from userspace. */
	if (vdso64_rt_sigtramp && tsk->mm->context.vdso_base) {
		regs->link = tsk->mm->context.vdso_base + vdso64_rt_sigtramp;
	} else {
		err |= setup_trampoline(__NR_rt_sigreturn, &frame->tramp[0]);
		if (err)
			goto badframe;
		regs->link = (unsigned long) &frame->tramp[0];
	}

	/* Allocate a dummy caller frame for the signal handler. */
	newsp = ((unsigned long)frame) - __SIGNAL_FRAMESIZE;
	err |= put_user(regs->gpr[1], (unsigned long __user *)newsp);

	/* Set up "regs" so we "return" to the signal handler. */
	if (is_elf2_task()) {
		regs->nip = (unsigned long) ksig->ka.sa.sa_handler;
		regs->gpr[12] = regs->nip;
	} else {
		/* Handler is *really* a pointer to the function descriptor for
		 * the signal routine.  The first entry in the function
		 * descriptor is the entry address of signal and the second
		 * entry is the TOC value we need to use.
		 */
		func_descr_t __user *funct_desc_ptr =
			(func_descr_t __user *) ksig->ka.sa.sa_handler;

		err |= get_user(regs->nip, &funct_desc_ptr->entry);
		err |= get_user(regs->gpr[2], &funct_desc_ptr->toc);
	}

	/* enter the signal handler in native-endian mode */
	regs->msr &= ~MSR_LE;
	regs->msr |= (MSR_KERNEL & MSR_LE);
	regs->gpr[1] = newsp;
	regs->gpr[3] = ksig->sig;
	regs->result = 0;
	if (ksig->ka.sa.sa_flags & SA_SIGINFO) {
		err |= get_user(regs->gpr[4], (unsigned long __user *)&frame->pinfo);
		err |= get_user(regs->gpr[5], (unsigned long __user *)&frame->puc);
		regs->gpr[6] = (unsigned long) frame;
	} else {
		regs->gpr[4] = (unsigned long)&frame->uc.uc_mcontext;
	}
	if (err)
		goto badframe;

	return 0;

badframe:
	if (show_unhandled_signals)
		printk_ratelimited(regs->msr & MSR_64BIT ? fmt64 : fmt32,
				   tsk->comm, tsk->pid, "setup_rt_frame",
				   (long)frame, regs->nip, regs->link);

	return 1;
}<|MERGE_RESOLUTION|>--- conflicted
+++ resolved
@@ -561,11 +561,7 @@
 	preempt_disable();
 
 	/* pull in MSR TS bits from user context */
-<<<<<<< HEAD
-	regs->msr = (regs->msr & ~MSR_TS_MASK) | (msr & MSR_TS_MASK);
-=======
 	regs->msr |= msr & MSR_TS_MASK;
->>>>>>> 0ecfebd2
 
 	/*
 	 * Ensure that TM is enabled in regs->msr before we leave the signal
