// SPDX-License-Identifier: GPL-2.0
/dts-v1/;

#include <dt-bindings/input/linux-event-codes.h>
#include <dt-bindings/input/gpio-keys.h>

#include "tegra194-p2888.dtsi"

/ {
	model = "NVIDIA Jetson AGX Xavier Developer Kit";
	compatible = "nvidia,p2972-0000", "nvidia,tegra194";

	bus@0 {
		aconnect@2900000 {
			status = "okay";

			dma-controller@2930000 {
				status = "okay";
			};

			interrupt-controller@2a40000 {
				status = "okay";
			};

			ahub@2900800 {
				status = "okay";

				ports {
					#address-cells = <1>;
					#size-cells = <0>;

					port@0 {
						reg = <0x0>;

						xbar_admaif0_ep: endpoint {
							remote-endpoint = <&admaif0_ep>;
						};
					};

					port@1 {
						reg = <0x1>;

						xbar_admaif1_ep: endpoint {
							remote-endpoint = <&admaif1_ep>;
						};
					};

					port@2 {
						reg = <0x2>;

						xbar_admaif2_ep: endpoint {
							remote-endpoint = <&admaif2_ep>;
						};
					};

					port@3 {
						reg = <0x3>;

						xbar_admaif3_ep: endpoint {
							remote-endpoint = <&admaif3_ep>;
						};
					};

					port@4 {
						reg = <0x4>;

						xbar_admaif4_ep: endpoint {
							remote-endpoint = <&admaif4_ep>;
						};
					};

					port@5 {
						reg = <0x5>;

						xbar_admaif5_ep: endpoint {
							remote-endpoint = <&admaif5_ep>;
						};
					};

					port@6 {
						reg = <0x6>;

						xbar_admaif6_ep: endpoint {
							remote-endpoint = <&admaif6_ep>;
						};
					};

					port@7 {
						reg = <0x7>;

						xbar_admaif7_ep: endpoint {
							remote-endpoint = <&admaif7_ep>;
						};
					};

					port@8 {
						reg = <0x8>;

						xbar_admaif8_ep: endpoint {
							remote-endpoint = <&admaif8_ep>;
						};
					};

					port@9 {
						reg = <0x9>;

						xbar_admaif9_ep: endpoint {
							remote-endpoint = <&admaif9_ep>;
						};
					};

					port@a {
						reg = <0xa>;

						xbar_admaif10_ep: endpoint {
							remote-endpoint = <&admaif10_ep>;
						};
					};

					port@b {
						reg = <0xb>;

						xbar_admaif11_ep: endpoint {
							remote-endpoint = <&admaif11_ep>;
						};
					};

					port@c {
						reg = <0xc>;

						xbar_admaif12_ep: endpoint {
							remote-endpoint = <&admaif12_ep>;
						};
					};

					port@d {
						reg = <0xd>;

						xbar_admaif13_ep: endpoint {
							remote-endpoint = <&admaif13_ep>;
						};
					};

					port@e {
						reg = <0xe>;

						xbar_admaif14_ep: endpoint {
							remote-endpoint = <&admaif14_ep>;
						};
					};

					port@f {
						reg = <0xf>;

						xbar_admaif15_ep: endpoint {
							remote-endpoint = <&admaif15_ep>;
						};
					};

					port@10 {
						reg = <0x10>;

						xbar_admaif16_ep: endpoint {
							remote-endpoint = <&admaif16_ep>;
						};
					};

					port@11 {
						reg = <0x11>;

						xbar_admaif17_ep: endpoint {
							remote-endpoint = <&admaif17_ep>;
						};
					};

					port@12 {
						reg = <0x12>;

						xbar_admaif18_ep: endpoint {
							remote-endpoint = <&admaif18_ep>;
						};
					};

					port@13 {
						reg = <0x13>;

						xbar_admaif19_ep: endpoint {
							remote-endpoint = <&admaif19_ep>;
						};
					};

					xbar_i2s1_port: port@14 {
						reg = <0x14>;

						xbar_i2s1_ep: endpoint {
							remote-endpoint = <&i2s1_cif_ep>;
						};
					};

					xbar_i2s2_port: port@15 {
						reg = <0x15>;

						xbar_i2s2_ep: endpoint {
							remote-endpoint = <&i2s2_cif_ep>;
						};
					};

					xbar_i2s4_port: port@17 {
						reg = <0x17>;

						xbar_i2s4_ep: endpoint {
							remote-endpoint = <&i2s4_cif_ep>;
						};
					};

					xbar_i2s6_port: port@19 {
						reg = <0x19>;

						xbar_i2s6_ep: endpoint {
							remote-endpoint = <&i2s6_cif_ep>;
						};
					};

					xbar_dmic3_port: port@1c {
						reg = <0x1c>;

						xbar_dmic3_ep: endpoint {
							remote-endpoint = <&dmic3_cif_ep>;
						};
					};

					xbar_sfc1_in_port: port@20 {
						reg = <0x20>;

						xbar_sfc1_in_ep: endpoint {
							remote-endpoint = <&sfc1_cif_in_ep>;
						};
					};

					port@21 {
						reg = <0x21>;

						xbar_sfc1_out_ep: endpoint {
							remote-endpoint = <&sfc1_cif_out_ep>;
						};
					};

					xbar_sfc2_in_port: port@22 {
						reg = <0x22>;

						xbar_sfc2_in_ep: endpoint {
							remote-endpoint = <&sfc2_cif_in_ep>;
						};
					};

					port@23 {
						reg = <0x23>;

						xbar_sfc2_out_ep: endpoint {
							remote-endpoint = <&sfc2_cif_out_ep>;
						};
					};

					xbar_sfc3_in_port: port@24 {
						reg = <0x24>;

						xbar_sfc3_in_ep: endpoint {
							remote-endpoint = <&sfc3_cif_in_ep>;
						};
					};

					port@25 {
						reg = <0x25>;

						xbar_sfc3_out_ep: endpoint {
							remote-endpoint = <&sfc3_cif_out_ep>;
						};
					};

					xbar_sfc4_in_port: port@26 {
						reg = <0x26>;

						xbar_sfc4_in_ep: endpoint {
							remote-endpoint = <&sfc4_cif_in_ep>;
						};
					};

					port@27 {
						reg = <0x27>;

						xbar_sfc4_out_ep: endpoint {
							remote-endpoint = <&sfc4_cif_out_ep>;
						};
					};

					xbar_mvc1_in_port: port@28 {
						reg = <0x28>;

						xbar_mvc1_in_ep: endpoint {
							remote-endpoint = <&mvc1_cif_in_ep>;
						};
					};

					port@29 {
						reg = <0x29>;

						xbar_mvc1_out_ep: endpoint {
							remote-endpoint = <&mvc1_cif_out_ep>;
						};
					};

					xbar_mvc2_in_port: port@2a {
						reg = <0x2a>;

						xbar_mvc2_in_ep: endpoint {
							remote-endpoint = <&mvc2_cif_in_ep>;
						};
					};

					port@2b {
						reg = <0x2b>;

						xbar_mvc2_out_ep: endpoint {
							remote-endpoint = <&mvc2_cif_out_ep>;
						};
					};

					xbar_amx1_in1_port: port@2c {
						reg = <0x2c>;

						xbar_amx1_in1_ep: endpoint {
							remote-endpoint = <&amx1_in1_ep>;
						};
					};

					xbar_amx1_in2_port: port@2d {
						reg = <0x2d>;

						xbar_amx1_in2_ep: endpoint {
							remote-endpoint = <&amx1_in2_ep>;
						};
					};

					xbar_amx1_in3_port: port@2e {
						reg = <0x2e>;

						xbar_amx1_in3_ep: endpoint {
							remote-endpoint = <&amx1_in3_ep>;
						};
					};

					xbar_amx1_in4_port: port@2f {
						reg = <0x2f>;

						xbar_amx1_in4_ep: endpoint {
							remote-endpoint = <&amx1_in4_ep>;
						};
					};

					port@30 {
						reg = <0x30>;

						xbar_amx1_out_ep: endpoint {
							remote-endpoint = <&amx1_out_ep>;
						};
					};

					xbar_amx2_in1_port: port@31 {
						reg = <0x31>;

						xbar_amx2_in1_ep: endpoint {
							remote-endpoint = <&amx2_in1_ep>;
						};
					};

					xbar_amx2_in2_port: port@32 {
						reg = <0x32>;

						xbar_amx2_in2_ep: endpoint {
							remote-endpoint = <&amx2_in2_ep>;
						};
					};

					xbar_amx2_in3_port: port@33 {
						reg = <0x33>;

						xbar_amx2_in3_ep: endpoint {
							remote-endpoint = <&amx2_in3_ep>;
						};
					};

					xbar_amx2_in4_port: port@34 {
						reg = <0x34>;

						xbar_amx2_in4_ep: endpoint {
							remote-endpoint = <&amx2_in4_ep>;
						};
					};

					port@35 {
						reg = <0x35>;

						xbar_amx2_out_ep: endpoint {
							remote-endpoint = <&amx2_out_ep>;
						};
					};

					xbar_amx3_in1_port: port@36 {
						reg = <0x36>;

						xbar_amx3_in1_ep: endpoint {
							remote-endpoint = <&amx3_in1_ep>;
						};
					};

					xbar_amx3_in2_port: port@37 {
						reg = <0x37>;

						xbar_amx3_in2_ep: endpoint {
							remote-endpoint = <&amx3_in2_ep>;
						};
					};

					xbar_amx3_in3_port: port@38 {
						reg = <0x38>;

						xbar_amx3_in3_ep: endpoint {
							remote-endpoint = <&amx3_in3_ep>;
						};
					};

					xbar_amx3_in4_port: port@39 {
						reg = <0x39>;

						xbar_amx3_in4_ep: endpoint {
							remote-endpoint = <&amx3_in4_ep>;
						};
					};

					port@3a {
						reg = <0x3a>;

						xbar_amx3_out_ep: endpoint {
							remote-endpoint = <&amx3_out_ep>;
						};
					};

					xbar_amx4_in1_port: port@3b {
						reg = <0x3b>;

						xbar_amx4_in1_ep: endpoint {
							remote-endpoint = <&amx4_in1_ep>;
						};
					};

					xbar_amx4_in2_port: port@3c {
						reg = <0x3c>;

						xbar_amx4_in2_ep: endpoint {
							remote-endpoint = <&amx4_in2_ep>;
						};
					};

					xbar_amx4_in3_port: port@3d {
						reg = <0x3d>;

						xbar_amx4_in3_ep: endpoint {
							remote-endpoint = <&amx4_in3_ep>;
						};
					};

					xbar_amx4_in4_port: port@3e {
						reg = <0x3e>;

						xbar_amx4_in4_ep: endpoint {
							remote-endpoint = <&amx4_in4_ep>;
						};
					};

					port@3f {
						reg = <0x3f>;

						xbar_amx4_out_ep: endpoint {
							remote-endpoint = <&amx4_out_ep>;
						};
					};

					xbar_adx1_in_port: port@40 {
						reg = <0x40>;

						xbar_adx1_in_ep: endpoint {
							remote-endpoint = <&adx1_in_ep>;
						};
					};

					port@41 {
						reg = <0x41>;

						xbar_adx1_out1_ep: endpoint {
							remote-endpoint = <&adx1_out1_ep>;
						};
					};

					port@42 {
						reg = <0x42>;

						xbar_adx1_out2_ep: endpoint {
							remote-endpoint = <&adx1_out2_ep>;
						};
					};

					port@43 {
						reg = <0x43>;

						xbar_adx1_out3_ep: endpoint {
							remote-endpoint = <&adx1_out3_ep>;
						};
					};

					port@44 {
						reg = <0x44>;

						xbar_adx1_out4_ep: endpoint {
							remote-endpoint = <&adx1_out4_ep>;
						};
					};

					xbar_adx2_in_port: port@45 {
						reg = <0x45>;

						xbar_adx2_in_ep: endpoint {
							remote-endpoint = <&adx2_in_ep>;
						};
					};

					port@46 {
						reg = <0x46>;

						xbar_adx2_out1_ep: endpoint {
							remote-endpoint = <&adx2_out1_ep>;
						};
					};

					port@47 {
						reg = <0x47>;

						xbar_adx2_out2_ep: endpoint {
							remote-endpoint = <&adx2_out2_ep>;
						};
					};

					port@48 {
						reg = <0x48>;

						xbar_adx2_out3_ep: endpoint {
							remote-endpoint = <&adx2_out3_ep>;
						};
					};

					port@49 {
						reg = <0x49>;

						xbar_adx2_out4_ep: endpoint {
							remote-endpoint = <&adx2_out4_ep>;
						};
					};

					xbar_adx3_in_port: port@4a {
						reg = <0x4a>;

						xbar_adx3_in_ep: endpoint {
							remote-endpoint = <&adx3_in_ep>;
						};
					};

					port@4b {
						reg = <0x4b>;

						xbar_adx3_out1_ep: endpoint {
							remote-endpoint = <&adx3_out1_ep>;
						};
					};

					port@4c {
						reg = <0x4c>;

						xbar_adx3_out2_ep: endpoint {
							remote-endpoint = <&adx3_out2_ep>;
						};
					};

					port@4d {
						reg = <0x4d>;

						xbar_adx3_out3_ep: endpoint {
							remote-endpoint = <&adx3_out3_ep>;
						};
					};

					port@4e {
						reg = <0x4e>;

						xbar_adx3_out4_ep: endpoint {
							remote-endpoint = <&adx3_out4_ep>;
						};
					};

					xbar_adx4_in_port: port@4f {
						reg = <0x4f>;

						xbar_adx4_in_ep: endpoint {
							remote-endpoint = <&adx4_in_ep>;
						};
					};

					port@50 {
						reg = <0x50>;

						xbar_adx4_out1_ep: endpoint {
							remote-endpoint = <&adx4_out1_ep>;
						};
					};

					port@51 {
						reg = <0x51>;

						xbar_adx4_out2_ep: endpoint {
							remote-endpoint = <&adx4_out2_ep>;
						};
					};

					port@52 {
						reg = <0x52>;

						xbar_adx4_out3_ep: endpoint {
							remote-endpoint = <&adx4_out3_ep>;
						};
					};

					port@53 {
						reg = <0x53>;

						xbar_adx4_out4_ep: endpoint {
							remote-endpoint = <&adx4_out4_ep>;
						};
					};

					xbar_mixer_in1_port: port@54 {
						reg = <0x54>;

						xbar_mixer_in1_ep: endpoint {
							remote-endpoint = <&mixer_in1_ep>;
						};
					};

					xbar_mixer_in2_port: port@55 {
						reg = <0x55>;

						xbar_mixer_in2_ep: endpoint {
							remote-endpoint = <&mixer_in2_ep>;
						};
					};

					xbar_mixer_in3_port: port@56 {
						reg = <0x56>;

						xbar_mixer_in3_ep: endpoint {
							remote-endpoint = <&mixer_in3_ep>;
						};
					};

					xbar_mixer_in4_port: port@57 {
						reg = <0x57>;

						xbar_mixer_in4_ep: endpoint {
							remote-endpoint = <&mixer_in4_ep>;
						};
					};

					xbar_mixer_in5_port: port@58 {
						reg = <0x58>;

						xbar_mixer_in5_ep: endpoint {
							remote-endpoint = <&mixer_in5_ep>;
						};
					};

					xbar_mixer_in6_port: port@59 {
						reg = <0x59>;

						xbar_mixer_in6_ep: endpoint {
							remote-endpoint = <&mixer_in6_ep>;
						};
					};

					xbar_mixer_in7_port: port@5a {
						reg = <0x5a>;

						xbar_mixer_in7_ep: endpoint {
							remote-endpoint = <&mixer_in7_ep>;
						};
					};

					xbar_mixer_in8_port: port@5b {
						reg = <0x5b>;

						xbar_mixer_in8_ep: endpoint {
							remote-endpoint = <&mixer_in8_ep>;
						};
					};

					xbar_mixer_in9_port: port@5c {
						reg = <0x5c>;

						xbar_mixer_in9_ep: endpoint {
							remote-endpoint = <&mixer_in9_ep>;
						};
					};

					xbar_mixer_in10_port: port@5d {
						reg = <0x5d>;

						xbar_mixer_in10_ep: endpoint {
							remote-endpoint = <&mixer_in10_ep>;
						};
					};

					port@5e {
						reg = <0x5e>;

						xbar_mixer_out1_ep: endpoint {
							remote-endpoint = <&mixer_out1_ep>;
						};
					};

					port@5f {
						reg = <0x5f>;

						xbar_mixer_out2_ep: endpoint {
							remote-endpoint = <&mixer_out2_ep>;
						};
					};

					port@60 {
						reg = <0x60>;

						xbar_mixer_out3_ep: endpoint {
							remote-endpoint = <&mixer_out3_ep>;
						};
					};

					port@61 {
						reg = <0x61>;

						xbar_mixer_out4_ep: endpoint {
							remote-endpoint = <&mixer_out4_ep>;
						};
					};

					port@62 {
						reg = <0x62>;

						xbar_mixer_out5_ep: endpoint {
							remote-endpoint = <&mixer_out5_ep>;
						};
					};
				};

				admaif@290f000 {
					status = "okay";

					ports {
						#address-cells = <1>;
						#size-cells = <0>;

						admaif0_port: port@0 {
							reg = <0x0>;

							admaif0_ep: endpoint {
								remote-endpoint = <&xbar_admaif0_ep>;
							};
						};

						admaif1_port: port@1 {
							reg = <0x1>;

							admaif1_ep: endpoint {
								remote-endpoint = <&xbar_admaif1_ep>;
							};
						};

						admaif2_port: port@2 {
							reg = <0x2>;

							admaif2_ep: endpoint {
								remote-endpoint = <&xbar_admaif2_ep>;
							};
						};

						admaif3_port: port@3 {
							reg = <0x3>;

							admaif3_ep: endpoint {
								remote-endpoint = <&xbar_admaif3_ep>;
							};
						};

						admaif4_port: port@4 {
							reg = <0x4>;

							admaif4_ep: endpoint {
								remote-endpoint = <&xbar_admaif4_ep>;
							};
						};

						admaif5_port: port@5 {
							reg = <0x5>;

							admaif5_ep: endpoint {
								remote-endpoint = <&xbar_admaif5_ep>;
							};
						};

						admaif6_port: port@6 {
							reg = <0x6>;

							admaif6_ep: endpoint {
								remote-endpoint = <&xbar_admaif6_ep>;
							};
						};

						admaif7_port: port@7 {
							reg = <0x7>;

							admaif7_ep: endpoint {
								remote-endpoint = <&xbar_admaif7_ep>;
							};
						};

						admaif8_port: port@8 {
							reg = <0x8>;

							admaif8_ep: endpoint {
								remote-endpoint = <&xbar_admaif8_ep>;
							};
						};

						admaif9_port: port@9 {
							reg = <0x9>;

							admaif9_ep: endpoint {
								remote-endpoint = <&xbar_admaif9_ep>;
							};
						};

						admaif10_port: port@a {
							reg = <0xa>;

							admaif10_ep: endpoint {
								remote-endpoint = <&xbar_admaif10_ep>;
							};
						};

						admaif11_port: port@b {
							reg = <0xb>;

							admaif11_ep: endpoint {
								remote-endpoint = <&xbar_admaif11_ep>;
							};
						};

						admaif12_port: port@c {
							reg = <0xc>;

							admaif12_ep: endpoint {
								remote-endpoint = <&xbar_admaif12_ep>;
							};
						};

						admaif13_port: port@d {
							reg = <0xd>;

							admaif13_ep: endpoint {
								remote-endpoint = <&xbar_admaif13_ep>;
							};
						};

						admaif14_port: port@e {
							reg = <0xe>;

							admaif14_ep: endpoint {
								remote-endpoint = <&xbar_admaif14_ep>;
							};
						};

						admaif15_port: port@f {
							reg = <0xf>;

							admaif15_ep: endpoint {
								remote-endpoint = <&xbar_admaif15_ep>;
							};
						};

						admaif16_port: port@10 {
							reg = <0x10>;

							admaif16_ep: endpoint {
								remote-endpoint = <&xbar_admaif16_ep>;
							};
						};

						admaif17_port: port@11 {
							reg = <0x11>;

							admaif17_ep: endpoint {
								remote-endpoint = <&xbar_admaif17_ep>;
							};
						};

						admaif18_port: port@12 {
							reg = <0x12>;

							admaif18_ep: endpoint {
								remote-endpoint = <&xbar_admaif18_ep>;
							};
						};

						admaif19_port: port@13 {
							reg = <0x13>;

							admaif19_ep: endpoint {
								remote-endpoint = <&xbar_admaif19_ep>;
							};
						};
					};
				};

				i2s@2901000 {
					status = "okay";

					ports {
						#address-cells = <1>;
						#size-cells = <0>;

						port@0 {
							reg = <0>;

							i2s1_cif_ep: endpoint {
								remote-endpoint = <&xbar_i2s1_ep>;
							};
						};

						i2s1_port: port@1 {
							reg = <1>;

							i2s1_dap_ep: endpoint {
								dai-format = "i2s";
								remote-endpoint = <&rt5658_ep>;
							};
						};
					};
				};

				i2s@2901100 {
					status = "okay";

					ports {
						#address-cells = <1>;
						#size-cells = <0>;

						port@0 {
							reg = <0>;

							i2s2_cif_ep: endpoint {
								remote-endpoint = <&xbar_i2s2_ep>;
							};
						};

						i2s2_port: port@1 {
							reg = <1>;

							i2s2_dap_ep: endpoint {
								dai-format = "i2s";
								/* Place holder for external Codec */
							};
						};
					};
				};

				i2s@2901300 {
					status = "okay";

					ports {
						#address-cells = <1>;
						#size-cells = <0>;

						port@0 {
							reg = <0>;

							i2s4_cif_ep: endpoint {
								remote-endpoint = <&xbar_i2s4_ep>;
							};
						};

						i2s4_port: port@1 {
							reg = <1>;

							i2s4_dap_ep: endpoint {
								dai-format = "i2s";
								/* Place holder for external Codec */
							};
						};
					};
				};

				i2s@2901500 {
					status = "okay";

					ports {
						#address-cells = <1>;
						#size-cells = <0>;

						port@0 {
							reg = <0>;

							i2s6_cif_ep: endpoint {
								remote-endpoint = <&xbar_i2s6_ep>;
							};
						};

						i2s6_port: port@1 {
							reg = <1>;

<<<<<<< HEAD
							i2s6_dap_ep: endpoint@0 {
=======
							i2s6_dap_ep: endpoint {
>>>>>>> 754e0b0e
								dai-format = "i2s";
								/* Place holder for external Codec */
							};
						};
					};
				};

				dmic@2904200 {
					status = "okay";

					ports {
						#address-cells = <1>;
						#size-cells = <0>;

						port@0 {
							reg = <0>;

							dmic3_cif_ep: endpoint {
								remote-endpoint = <&xbar_dmic3_ep>;
							};
						};

						dmic3_port: port@1 {
							reg = <1>;

							dmic3_dap_ep: endpoint {
								/* Place holder for external Codec */
							};
						};
					};
				};

				sfc@2902000 {
					status = "okay";

					ports {
						#address-cells = <1>;
						#size-cells = <0>;

						port@0 {
							reg = <0>;

							sfc1_cif_in_ep: endpoint {
								remote-endpoint = <&xbar_sfc1_in_ep>;
							};
						};

						sfc1_out_port: port@1 {
							reg = <1>;

							sfc1_cif_out_ep: endpoint {
								remote-endpoint = <&xbar_sfc1_out_ep>;
							};
						};
					};
				};

				sfc@2902200 {
					status = "okay";

					ports {
						#address-cells = <1>;
						#size-cells = <0>;

						port@0 {
							reg = <0>;

							sfc2_cif_in_ep: endpoint {
								remote-endpoint = <&xbar_sfc2_in_ep>;
							};
						};

						sfc2_out_port: port@1 {
							reg = <1>;

							sfc2_cif_out_ep: endpoint {
								remote-endpoint = <&xbar_sfc2_out_ep>;
							};
						};
					};
				};

				sfc@2902400 {
					status = "okay";

					ports {
						#address-cells = <1>;
						#size-cells = <0>;

						port@0 {
							reg = <0>;

							sfc3_cif_in_ep: endpoint {
								remote-endpoint = <&xbar_sfc3_in_ep>;
							};
						};

						sfc3_out_port: port@1 {
							reg = <1>;

							sfc3_cif_out_ep: endpoint {
								remote-endpoint = <&xbar_sfc3_out_ep>;
							};
						};
					};
				};

				sfc@2902600 {
					status = "okay";

					ports {
						#address-cells = <1>;
						#size-cells = <0>;

						port@0 {
							reg = <0>;

							sfc4_cif_in_ep: endpoint {
								remote-endpoint = <&xbar_sfc4_in_ep>;
							};
						};

						sfc4_out_port: port@1 {
							reg = <1>;

							sfc4_cif_out_ep: endpoint {
								remote-endpoint = <&xbar_sfc4_out_ep>;
							};
						};
					};
				};

				mvc@290a000 {
					status = "okay";

					ports {
						#address-cells = <1>;
						#size-cells = <0>;

						port@0 {
							reg = <0>;

							mvc1_cif_in_ep: endpoint {
								remote-endpoint = <&xbar_mvc1_in_ep>;
							};
						};

						mvc1_out_port: port@1 {
							reg = <1>;

							mvc1_cif_out_ep: endpoint {
								remote-endpoint = <&xbar_mvc1_out_ep>;
							};
						};
					};
				};

				mvc@290a200 {
					status = "okay";

					ports {
						#address-cells = <1>;
						#size-cells = <0>;

						port@0 {
							reg = <0>;

							mvc2_cif_in_ep: endpoint {
								remote-endpoint = <&xbar_mvc2_in_ep>;
							};
						};

						mvc2_out_port: port@1 {
							reg = <1>;

							mvc2_cif_out_ep: endpoint {
								remote-endpoint = <&xbar_mvc2_out_ep>;
							};
						};
					};
				};

				amx@2903000 {
					status = "okay";

					ports {
						#address-cells = <1>;
						#size-cells = <0>;

						port@0 {
							reg = <0>;

							amx1_in1_ep: endpoint {
								remote-endpoint = <&xbar_amx1_in1_ep>;
							};
						};

						port@1 {
							reg = <1>;

							amx1_in2_ep: endpoint {
								remote-endpoint = <&xbar_amx1_in2_ep>;
							};
						};

						port@2 {
							reg = <2>;

							amx1_in3_ep: endpoint {
								remote-endpoint = <&xbar_amx1_in3_ep>;
							};
						};

						port@3 {
							reg = <3>;

							amx1_in4_ep: endpoint {
								remote-endpoint = <&xbar_amx1_in4_ep>;
							};
						};

						amx1_out_port: port@4 {
							reg = <4>;

							amx1_out_ep: endpoint {
								remote-endpoint = <&xbar_amx1_out_ep>;
							};
						};
					};
				};

				amx@2903100 {
					status = "okay";

					ports {
						#address-cells = <1>;
						#size-cells = <0>;

						port@0 {
							reg = <0>;

							amx2_in1_ep: endpoint {
								remote-endpoint = <&xbar_amx2_in1_ep>;
							};
						};

						port@1 {
							reg = <1>;

							amx2_in2_ep: endpoint {
								remote-endpoint = <&xbar_amx2_in2_ep>;
							};
						};

						amx2_in3_port: port@2 {
							reg = <2>;

							amx2_in3_ep: endpoint {
								remote-endpoint = <&xbar_amx2_in3_ep>;
							};
						};

						amx2_in4_port: port@3 {
							reg = <3>;

							amx2_in4_ep: endpoint {
								remote-endpoint = <&xbar_amx2_in4_ep>;
							};
						};

						amx2_out_port: port@4 {
							reg = <4>;

							amx2_out_ep: endpoint {
								remote-endpoint = <&xbar_amx2_out_ep>;
							};
						};
					};
				};

				amx@2903200 {
					status = "okay";

					ports {
						#address-cells = <1>;
						#size-cells = <0>;

						port@0 {
							reg = <0>;

							amx3_in1_ep: endpoint {
								remote-endpoint = <&xbar_amx3_in1_ep>;
							};
						};

						port@1 {
							reg = <1>;

							amx3_in2_ep: endpoint {
								remote-endpoint = <&xbar_amx3_in2_ep>;
							};
						};

						port@2 {
							reg = <2>;

							amx3_in3_ep: endpoint {
								remote-endpoint = <&xbar_amx3_in3_ep>;
							};
						};

						port@3 {
							reg = <3>;

							amx3_in4_ep: endpoint {
								remote-endpoint = <&xbar_amx3_in4_ep>;
							};
						};

						amx3_out_port: port@4 {
							reg = <4>;

							amx3_out_ep: endpoint {
								remote-endpoint = <&xbar_amx3_out_ep>;
							};
						};
					};
				};

				amx@2903300 {
					status = "okay";

					ports {
						#address-cells = <1>;
						#size-cells = <0>;

						port@0 {
							reg = <0>;

							amx4_in1_ep: endpoint {
								remote-endpoint = <&xbar_amx4_in1_ep>;
							};
						};

						port@1 {
							reg = <1>;

							amx4_in2_ep: endpoint {
								remote-endpoint = <&xbar_amx4_in2_ep>;
							};
						};

						port@2 {
							reg = <2>;

							amx4_in3_ep: endpoint {
								remote-endpoint = <&xbar_amx4_in3_ep>;
							};
						};

						port@3 {
							reg = <3>;

							amx4_in4_ep: endpoint {
								remote-endpoint = <&xbar_amx4_in4_ep>;
							};
						};

						amx4_out_port: port@4 {
							reg = <4>;

							amx4_out_ep: endpoint {
								remote-endpoint = <&xbar_amx4_out_ep>;
							};
						};
					};
				};

				adx@2903800 {
					status = "okay";

					ports {
						#address-cells = <1>;
						#size-cells = <0>;

						port@0 {
							reg = <0>;

							adx1_in_ep: endpoint {
								remote-endpoint = <&xbar_adx1_in_ep>;
							};
						};

						adx1_out1_port: port@1 {
							reg = <1>;

							adx1_out1_ep: endpoint {
								remote-endpoint = <&xbar_adx1_out1_ep>;
							};
						};

						adx1_out2_port: port@2 {
							reg = <2>;

							adx1_out2_ep: endpoint {
								remote-endpoint = <&xbar_adx1_out2_ep>;
							};
						};

						adx1_out3_port: port@3 {
							reg = <3>;

							adx1_out3_ep: endpoint {
								remote-endpoint = <&xbar_adx1_out3_ep>;
							};
						};

						adx1_out4_port: port@4 {
							reg = <4>;

							adx1_out4_ep: endpoint {
								remote-endpoint = <&xbar_adx1_out4_ep>;
							};
						};
					};
				};

				adx@2903900 {
					status = "okay";

					ports {
						#address-cells = <1>;
						#size-cells = <0>;

						port@0 {
							reg = <0>;

							adx2_in_ep: endpoint {
								remote-endpoint = <&xbar_adx2_in_ep>;
							};
						};

						adx2_out1_port: port@1 {
							reg = <1>;

							adx2_out1_ep: endpoint {
								remote-endpoint = <&xbar_adx2_out1_ep>;
							};
						};

						adx2_out2_port: port@2 {
							reg = <2>;

							adx2_out2_ep: endpoint {
								remote-endpoint = <&xbar_adx2_out2_ep>;
							};
						};

						adx2_out3_port: port@3 {
							reg = <3>;

							adx2_out3_ep: endpoint {
								remote-endpoint = <&xbar_adx2_out3_ep>;
							};
						};

						adx2_out4_port: port@4 {
							reg = <4>;

							adx2_out4_ep: endpoint {
								remote-endpoint = <&xbar_adx2_out4_ep>;
							};
						};
					};
				};

				adx@2903a00 {
					status = "okay";

					ports {
						#address-cells = <1>;
						#size-cells = <0>;

						port@0 {
							reg = <0>;

							adx3_in_ep: endpoint {
								remote-endpoint = <&xbar_adx3_in_ep>;
							};
						};

						adx3_out1_port: port@1 {
							reg = <1>;

							adx3_out1_ep: endpoint {
								remote-endpoint = <&xbar_adx3_out1_ep>;
							};
						};

						adx3_out2_port: port@2 {
							reg = <2>;

							adx3_out2_ep: endpoint {
								remote-endpoint = <&xbar_adx3_out2_ep>;
							};
						};

						adx3_out3_port: port@3 {
							reg = <3>;

							adx3_out3_ep: endpoint {
								remote-endpoint = <&xbar_adx3_out3_ep>;
							};
						};

						adx3_out4_port: port@4 {
							reg = <4>;

							adx3_out4_ep: endpoint {
								remote-endpoint = <&xbar_adx3_out4_ep>;
							};
						};
					};
				};

				adx@2903b00 {
					status = "okay";

					ports {
						#address-cells = <1>;
						#size-cells = <0>;

						port@0 {
							reg = <0>;

							adx4_in_ep: endpoint {
								remote-endpoint = <&xbar_adx4_in_ep>;
							};
						};

						adx4_out1_port: port@1 {
							reg = <1>;

							adx4_out1_ep: endpoint {
								remote-endpoint = <&xbar_adx4_out1_ep>;
							};
						};

						adx4_out2_port: port@2 {
							reg = <2>;

							adx4_out2_ep: endpoint {
								remote-endpoint = <&xbar_adx4_out2_ep>;
							};
						};

						adx4_out3_port: port@3 {
							reg = <3>;

							adx4_out3_ep: endpoint {
								remote-endpoint = <&xbar_adx4_out3_ep>;
							};
						};

						adx4_out4_port: port@4 {
							reg = <4>;

							adx4_out4_ep: endpoint {
								remote-endpoint = <&xbar_adx4_out4_ep>;
							};
						};
					};
				};

				amixer@290bb00 {
					status = "okay";

					ports {
						#address-cells = <1>;
						#size-cells = <0>;

						port@0 {
							reg = <0x0>;

							mixer_in1_ep: endpoint {
								remote-endpoint = <&xbar_mixer_in1_ep>;
							};
						};

						port@1 {
							reg = <0x1>;

							mixer_in2_ep: endpoint {
								remote-endpoint = <&xbar_mixer_in2_ep>;
							};
						};

						port@2 {
							reg = <0x2>;

							mixer_in3_ep: endpoint {
								remote-endpoint = <&xbar_mixer_in3_ep>;
							};
						};

						port@3 {
							reg = <0x3>;

							mixer_in4_ep: endpoint {
								remote-endpoint = <&xbar_mixer_in4_ep>;
							};
						};

						port@4 {
							reg = <0x4>;

							mixer_in5_ep: endpoint {
								remote-endpoint = <&xbar_mixer_in5_ep>;
							};
						};

						port@5 {
							reg = <0x5>;

							mixer_in6_ep: endpoint {
								remote-endpoint = <&xbar_mixer_in6_ep>;
							};
						};

						port@6 {
							reg = <0x6>;

							mixer_in7_ep: endpoint {
								remote-endpoint = <&xbar_mixer_in7_ep>;
							};
						};

						port@7 {
							reg = <0x7>;

							mixer_in8_ep: endpoint {
								remote-endpoint = <&xbar_mixer_in8_ep>;
							};
						};

						port@8 {
							reg = <0x8>;

							mixer_in9_ep: endpoint {
								remote-endpoint = <&xbar_mixer_in9_ep>;
							};
						};

						port@9 {
							reg = <0x9>;

							mixer_in10_ep: endpoint {
								remote-endpoint = <&xbar_mixer_in10_ep>;
							};
						};

						mixer_out1_port: port@a {
							reg = <0xa>;

							mixer_out1_ep: endpoint {
								remote-endpoint = <&xbar_mixer_out1_ep>;
							};
						};

						mixer_out2_port: port@b {
							reg = <0xb>;

							mixer_out2_ep: endpoint {
								remote-endpoint = <&xbar_mixer_out2_ep>;
							};
						};

						mixer_out3_port: port@c {
							reg = <0xc>;

							mixer_out3_ep: endpoint {
								remote-endpoint = <&xbar_mixer_out3_ep>;
							};
						};

						mixer_out4_port: port@d {
							reg = <0xd>;

							mixer_out4_ep: endpoint {
								remote-endpoint = <&xbar_mixer_out4_ep>;
							};
						};

						mixer_out5_port: port@e {
							reg = <0xe>;

							mixer_out5_ep: endpoint {
								remote-endpoint = <&xbar_mixer_out5_ep>;
							};
						};
					};
				};
			};
		};

		i2c@3160000 {
			eeprom@56 {
				compatible = "atmel,24c02";
				reg = <0x56>;

				label = "system";
				vcc-supply = <&vdd_1v8ls>;
				address-width = <8>;
				pagesize = <8>;
				size = <256>;
				read-only;
			};
		};

		ddc: i2c@31c0000 {
			status = "okay";
		};

		/* SDMMC1 (SD/MMC) */
		mmc@3400000 {
			status = "okay";
		};

		hda@3510000 {
			nvidia,model = "NVIDIA Jetson AGX Xavier HDA";
			status = "okay";
		};

		padctl@3520000 {
			status = "okay";

			pads {
				usb2 {
					lanes {
						usb2-0 {
							status = "okay";
						};

						usb2-1 {
							status = "okay";
						};

						usb2-3 {
							status = "okay";
						};
					};
				};

				usb3 {
					lanes {
						usb3-0 {
							status = "okay";
						};

						usb3-2 {
							status = "okay";
						};

						usb3-3 {
							status = "okay";
						};
					};
				};
			};

			ports {
				usb2-0 {
					mode = "host";
					status = "okay";
				};

				usb2-1 {
					mode = "host";
					status = "okay";
				};

				usb2-3 {
					mode = "host";
					status = "okay";
				};

				usb3-0 {
					nvidia,usb2-companion = <1>;
					status = "okay";
				};

				usb3-2 {
					nvidia,usb2-companion = <0>;
					status = "okay";
				};

				usb3-3 {
					nvidia,usb2-companion = <3>;
					maximum-speed = "super-speed";
					status = "okay";
				};
			};
		};

		usb@3610000 {
			status = "okay";

			phys =	<&{/bus@0/padctl@3520000/pads/usb2/lanes/usb2-0}>,
				<&{/bus@0/padctl@3520000/pads/usb2/lanes/usb2-1}>,
				<&{/bus@0/padctl@3520000/pads/usb2/lanes/usb2-3}>,
				<&{/bus@0/padctl@3520000/pads/usb3/lanes/usb3-0}>,
				<&{/bus@0/padctl@3520000/pads/usb3/lanes/usb3-2}>,
				<&{/bus@0/padctl@3520000/pads/usb3/lanes/usb3-3}>;
			phy-names = "usb2-0", "usb2-1", "usb2-3", "usb3-0", "usb3-2", "usb3-3";
		};

		i2c@c250000 {
			status = "okay";

			rt5658: audio-codec@1a {
				status = "okay";

				compatible = "realtek,rt5658";
				reg = <0x1a>;
				interrupt-parent = <&gpio>;
				interrupts = <TEGRA194_MAIN_GPIO(S, 5) GPIO_ACTIVE_HIGH>;
				clocks = <&bpmp TEGRA194_CLK_AUD_MCLK>;
				clock-names = "mclk";
				realtek,jd-src = <2>;
				sound-name-prefix = "CVB-RT";

				port {
					rt5658_ep: endpoint {
						remote-endpoint = <&i2s1_dap_ep>;
						mclk-fs = <256>;
					};
				};
			};
		};

		pwm@c340000 {
			status = "okay";
		};

		host1x@13e00000 {
			display-hub@15200000 {
				status = "okay";
			};

			dpaux@155c0000 {
				status = "okay";
			};

			dpaux@155d0000 {
				status = "okay";
			};

			dpaux@155e0000 {
				status = "okay";
			};

			/* DP0 */
			sor@15b00000 {
				status = "okay";

				avdd-io-hdmi-dp-supply = <&vdd_1v0>;
				vdd-hdmi-dp-pll-supply = <&vdd_1v8hs>;

				nvidia,dpaux = <&dpaux0>;
			};

			/* DP1 */
			sor@15b40000 {
				status = "okay";

				avdd-io-hdmi-dp-supply = <&vdd_1v0>;
				vdd-hdmi-dp-pll-supply = <&vdd_1v8hs>;

				nvidia,dpaux = <&dpaux1>;
			};

			/* HDMI */
			sor@15b80000 {
				status = "okay";

				avdd-io-hdmi-dp-supply = <&vdd_1v0>;
				vdd-hdmi-dp-pll-supply = <&vdd_1v8hs>;
				hdmi-supply = <&vdd_hdmi>;

				nvidia,ddc-i2c-bus = <&ddc>;
				nvidia,hpd-gpio = <&gpio TEGRA194_MAIN_GPIO(M, 2)
							 GPIO_ACTIVE_LOW>;
			};
		};
	};

	pcie@14100000 {
		status = "okay";

		vddio-pex-ctl-supply = <&vdd_1v8ao>;

		phys = <&p2u_hsio_0>;
		phy-names = "p2u-0";
	};

	pcie@14140000 {
		status = "okay";

		vddio-pex-ctl-supply = <&vdd_1v8ao>;

		phys = <&p2u_hsio_7>;
		phy-names = "p2u-0";
	};

	pcie@14180000 {
		status = "okay";

		vddio-pex-ctl-supply = <&vdd_1v8ao>;

		phys = <&p2u_hsio_2>, <&p2u_hsio_3>, <&p2u_hsio_4>,
		       <&p2u_hsio_5>;
		phy-names = "p2u-0", "p2u-1", "p2u-2", "p2u-3";
	};

	pcie@141a0000 {
		status = "okay";

		vddio-pex-ctl-supply = <&vdd_1v8ao>;
		vpcie3v3-supply = <&vdd_3v3_pcie>;
		vpcie12v-supply = <&vdd_12v_pcie>;

		phys = <&p2u_nvhs_0>, <&p2u_nvhs_1>, <&p2u_nvhs_2>,
		       <&p2u_nvhs_3>, <&p2u_nvhs_4>, <&p2u_nvhs_5>,
		       <&p2u_nvhs_6>, <&p2u_nvhs_7>;

		phy-names = "p2u-0", "p2u-1", "p2u-2", "p2u-3", "p2u-4",
			    "p2u-5", "p2u-6", "p2u-7";
	};

	pcie-ep@141a0000 {
		status = "disabled";

		vddio-pex-ctl-supply = <&vdd_1v8ao>;

		reset-gpios = <&gpio TEGRA194_MAIN_GPIO(GG, 1) GPIO_ACTIVE_LOW>;

		nvidia,refclk-select-gpios = <&gpio_aon TEGRA194_AON_GPIO(AA, 5)
					      GPIO_ACTIVE_HIGH>;

		phys = <&p2u_nvhs_0>, <&p2u_nvhs_1>, <&p2u_nvhs_2>,
		       <&p2u_nvhs_3>, <&p2u_nvhs_4>, <&p2u_nvhs_5>,
		       <&p2u_nvhs_6>, <&p2u_nvhs_7>;

		phy-names = "p2u-0", "p2u-1", "p2u-2", "p2u-3", "p2u-4",
			    "p2u-5", "p2u-6", "p2u-7";
	};

	fan: fan {
		compatible = "pwm-fan";
		pwms = <&pwm4 0 45334>;

		cooling-levels = <0 64 128 255>;
		#cooling-cells = <2>;
	};

	gpio-keys {
		compatible = "gpio-keys";

		force-recovery {
			label = "Force Recovery";
			gpios = <&gpio TEGRA194_MAIN_GPIO(G, 0)
				       GPIO_ACTIVE_LOW>;
			linux,input-type = <EV_KEY>;
			linux,code = <KEY_SLEEP>;
			debounce-interval = <10>;
		};

		power {
			label = "Power";
			gpios = <&gpio_aon TEGRA194_AON_GPIO(EE, 4)
					   GPIO_ACTIVE_LOW>;
			linux,input-type = <EV_KEY>;
			linux,code = <KEY_POWER>;
			debounce-interval = <10>;
			wakeup-event-action = <EV_ACT_ASSERTED>;
			wakeup-source;
		};
	};

	sound {
		compatible = "nvidia,tegra186-audio-graph-card";
		status = "okay";

		dais = /* ADMAIF (FE) Ports */
		       <&admaif0_port>, <&admaif1_port>, <&admaif2_port>, <&admaif3_port>,
		       <&admaif4_port>, <&admaif5_port>, <&admaif6_port>, <&admaif7_port>,
		       <&admaif8_port>, <&admaif9_port>, <&admaif10_port>, <&admaif11_port>,
		       <&admaif12_port>, <&admaif13_port>, <&admaif14_port>, <&admaif15_port>,
		       <&admaif16_port>, <&admaif17_port>, <&admaif18_port>, <&admaif19_port>,
		       /* XBAR Ports */
		       <&xbar_i2s1_port>, <&xbar_i2s2_port>, <&xbar_i2s4_port>,
		       <&xbar_i2s6_port>, <&xbar_dmic3_port>,
		       <&xbar_sfc1_in_port>, <&xbar_sfc2_in_port>,
		       <&xbar_sfc3_in_port>, <&xbar_sfc4_in_port>,
		       <&xbar_mvc1_in_port>, <&xbar_mvc2_in_port>,
		       <&xbar_amx1_in1_port>, <&xbar_amx1_in2_port>,
		       <&xbar_amx1_in3_port>, <&xbar_amx1_in4_port>,
		       <&xbar_amx2_in1_port>, <&xbar_amx2_in2_port>,
		       <&xbar_amx2_in3_port>, <&xbar_amx2_in4_port>,
		       <&xbar_amx3_in1_port>, <&xbar_amx3_in2_port>,
		       <&xbar_amx3_in3_port>, <&xbar_amx3_in4_port>,
		       <&xbar_amx4_in1_port>, <&xbar_amx4_in2_port>,
		       <&xbar_amx4_in3_port>, <&xbar_amx4_in4_port>,
		       <&xbar_adx1_in_port>, <&xbar_adx2_in_port>,
		       <&xbar_adx3_in_port>, <&xbar_adx4_in_port>,
		       <&xbar_mixer_in1_port>, <&xbar_mixer_in2_port>,
		       <&xbar_mixer_in3_port>, <&xbar_mixer_in4_port>,
		       <&xbar_mixer_in5_port>, <&xbar_mixer_in6_port>,
		       <&xbar_mixer_in7_port>, <&xbar_mixer_in8_port>,
		       <&xbar_mixer_in9_port>, <&xbar_mixer_in10_port>,
		       /* HW accelerators */
		       <&sfc1_out_port>, <&sfc2_out_port>,
		       <&sfc3_out_port>, <&sfc4_out_port>,
		       <&mvc1_out_port>, <&mvc2_out_port>,
		       <&amx1_out_port>, <&amx2_out_port>,
		       <&amx3_out_port>, <&amx4_out_port>,
		       <&adx1_out1_port>, <&adx1_out2_port>,
		       <&adx1_out3_port>, <&adx1_out4_port>,
		       <&adx2_out1_port>, <&adx2_out2_port>,
		       <&adx2_out3_port>, <&adx2_out4_port>,
		       <&adx3_out1_port>, <&adx3_out2_port>,
		       <&adx3_out3_port>, <&adx3_out4_port>,
		       <&adx4_out1_port>, <&adx4_out2_port>,
		       <&adx4_out3_port>, <&adx4_out4_port>,
		       <&mixer_out1_port>, <&mixer_out2_port>, <&mixer_out3_port>,
		       <&mixer_out4_port>, <&mixer_out5_port>,
		       /* BE I/O Ports */
		       <&i2s1_port>, <&i2s2_port>, <&i2s4_port>, <&i2s6_port>,
		       <&dmic3_port>;

		label = "NVIDIA Jetson AGX Xavier APE";

		widgets =
			"Microphone",	"CVB-RT MIC Jack",
			"Microphone",	"CVB-RT MIC",
			"Headphone",	"CVB-RT HP Jack",
			"Speaker",	"CVB-RT SPK";

		routing =
			/* I2S1 <-> RT5658 */
			"CVB-RT AIF1 Playback",	"I2S1 DAP-Playback",
			"I2S1 DAP-Capture",	"CVB-RT AIF1 Capture",
			/* RT5658 Codec controls */
			"CVB-RT HP Jack",	"CVB-RT HPO L Playback",
			"CVB-RT HP Jack",	"CVB-RT HPO R Playback",
			"CVB-RT IN1P",		"CVB-RT MIC Jack",
			"CVB-RT IN2P",		"CVB-RT MIC Jack",
			"CVB-RT SPK",		"CVB-RT SPO Playback",
			"CVB-RT DMIC L1",	"CVB-RT MIC",
			"CVB-RT DMIC L2",	"CVB-RT MIC",
			"CVB-RT DMIC R1",	"CVB-RT MIC",
			"CVB-RT DMIC R2",	"CVB-RT MIC";
	};

	thermal-zones {
		cpu-thermal {
			polling-delay = <0>;
			polling-delay-passive = <500>;
			status = "okay";

			trips {
				cpu_trip_critical: critical {
					temperature = <96500>;
					hysteresis = <0>;
					type = "critical";
				};

				cpu_trip_hot: hot {
					temperature = <70000>;
					hysteresis = <2000>;
					type = "hot";
				};

				cpu_trip_active: active {
					temperature = <50000>;
					hysteresis = <2000>;
					type = "active";
				};

				cpu_trip_passive: passive {
					temperature = <30000>;
					hysteresis = <2000>;
					type = "passive";
				};
			};

			cooling-maps {
				cpu-critical {
					cooling-device = <&fan 3 3>;
					trip = <&cpu_trip_critical>;
				};

				cpu-hot {
					cooling-device = <&fan 2 2>;
					trip = <&cpu_trip_hot>;
				};

				cpu-active {
					cooling-device = <&fan 1 1>;
					trip = <&cpu_trip_active>;
				};

				cpu-passive {
					cooling-device = <&fan 0 0>;
					trip = <&cpu_trip_passive>;
				};
			};
		};

		gpu-thermal {
			polling-delay = <0>;
			polling-delay-passive = <500>;
			status = "okay";

			trips {
				gpu_alert0: critical {
					temperature = <99000>;
					hysteresis = <0>;
					type = "critical";
				};
			};
		};

		aux-thermal {
			polling-delay = <0>;
			polling-delay-passive = <500>;
			status = "okay";

			trips {
				aux_alert0: critical {
					temperature = <90000>;
					hysteresis = <0>;
					type = "critical";
				};
			};
		};
	};
};<|MERGE_RESOLUTION|>--- conflicted
+++ resolved
@@ -1031,11 +1031,7 @@
 						i2s6_port: port@1 {
 							reg = <1>;
 
-<<<<<<< HEAD
-							i2s6_dap_ep: endpoint@0 {
-=======
 							i2s6_dap_ep: endpoint {
->>>>>>> 754e0b0e
 								dai-format = "i2s";
 								/* Place holder for external Codec */
 							};
