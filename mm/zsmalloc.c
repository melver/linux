--- conflicted
+++ resolved
@@ -1794,35 +1794,6 @@
 	zspage->isolated--;
 }
 
-<<<<<<< HEAD
-static void putback_zspage_deferred(struct zs_pool *pool,
-				    struct size_class *class,
-				    struct zspage *zspage)
-{
-	enum fullness_group fg;
-
-	fg = putback_zspage(class, zspage);
-	if (fg == ZS_EMPTY)
-		schedule_work(&pool->free_work);
-
-}
-
-static inline void zs_pool_dec_isolated(struct zs_pool *pool)
-{
-	VM_BUG_ON(atomic_long_read(&pool->isolated_pages) <= 0);
-	atomic_long_dec(&pool->isolated_pages);
-	/*
-	 * Checking pool->destroying must happen after atomic_long_dec()
-	 * for pool->isolated_pages above. Paired with the smp_mb() in
-	 * zs_unregister_migration().
-	 */
-	smp_mb__after_atomic();
-	if (atomic_long_read(&pool->isolated_pages) == 0 && pool->destroying)
-		wake_up_all(&pool->migration_wait);
-}
-
-=======
->>>>>>> 754e0b0e
 static void replace_sub_page(struct size_class *class, struct zspage *zspage,
 				struct page *newpage, struct page *oldpage)
 {
