// SPDX-License-Identifier: GPL-2.0
/* XDP user-space packet buffer
 * Copyright(c) 2018 Intel Corporation.
 */

#include <linux/init.h>
#include <linux/sched/mm.h>
#include <linux/sched/signal.h>
#include <linux/sched/task.h>
#include <linux/uaccess.h>
#include <linux/slab.h>
#include <linux/bpf.h>
#include <linux/mm.h>
#include <linux/netdevice.h>
#include <linux/rtnetlink.h>
#include <linux/idr.h>
#include <linux/vmalloc.h>

#include "xdp_umem.h"
#include "xsk_queue.h"

#define XDP_UMEM_MIN_CHUNK_SIZE 2048

static DEFINE_IDA(umem_ida);

void xdp_add_sk_umem(struct xdp_umem *umem, struct xdp_sock *xs)
{
	unsigned long flags;

	if (!xs->tx)
		return;

	spin_lock_irqsave(&umem->xsk_tx_list_lock, flags);
	list_add_rcu(&xs->list, &umem->xsk_tx_list);
	spin_unlock_irqrestore(&umem->xsk_tx_list_lock, flags);
}

void xdp_del_sk_umem(struct xdp_umem *umem, struct xdp_sock *xs)
{
	unsigned long flags;

	if (!xs->tx)
		return;

	spin_lock_irqsave(&umem->xsk_tx_list_lock, flags);
	list_del_rcu(&xs->list);
	spin_unlock_irqrestore(&umem->xsk_tx_list_lock, flags);
}

/* The umem is stored both in the _rx struct and the _tx struct as we do
 * not know if the device has more tx queues than rx, or the opposite.
 * This might also change during run time.
 */
static int xdp_reg_umem_at_qid(struct net_device *dev, struct xdp_umem *umem,
			       u16 queue_id)
{
	if (queue_id >= max_t(unsigned int,
			      dev->real_num_rx_queues,
			      dev->real_num_tx_queues))
		return -EINVAL;

	if (queue_id < dev->real_num_rx_queues)
		dev->_rx[queue_id].umem = umem;
	if (queue_id < dev->real_num_tx_queues)
		dev->_tx[queue_id].umem = umem;

	return 0;
}

struct xdp_umem *xdp_get_umem_from_qid(struct net_device *dev,
				       u16 queue_id)
{
	if (queue_id < dev->real_num_rx_queues)
		return dev->_rx[queue_id].umem;
	if (queue_id < dev->real_num_tx_queues)
		return dev->_tx[queue_id].umem;

	return NULL;
}
EXPORT_SYMBOL(xdp_get_umem_from_qid);

static void xdp_clear_umem_at_qid(struct net_device *dev, u16 queue_id)
{
	if (queue_id < dev->real_num_rx_queues)
		dev->_rx[queue_id].umem = NULL;
	if (queue_id < dev->real_num_tx_queues)
		dev->_tx[queue_id].umem = NULL;
}

int xdp_umem_assign_dev(struct xdp_umem *umem, struct net_device *dev,
			u16 queue_id, u16 flags)
{
	bool force_zc, force_copy;
	struct netdev_bpf bpf;
	int err = 0;

	ASSERT_RTNL();

	force_zc = flags & XDP_ZEROCOPY;
	force_copy = flags & XDP_COPY;

	if (force_zc && force_copy)
		return -EINVAL;

	if (xdp_get_umem_from_qid(dev, queue_id))
		return -EBUSY;

	err = xdp_reg_umem_at_qid(dev, umem, queue_id);
	if (err)
		return err;

	umem->dev = dev;
	umem->queue_id = queue_id;

	if (flags & XDP_USE_NEED_WAKEUP) {
		umem->flags |= XDP_UMEM_USES_NEED_WAKEUP;
		/* Tx needs to be explicitly woken up the first time.
		 * Also for supporting drivers that do not implement this
		 * feature. They will always have to call sendto().
		 */
		xsk_set_tx_need_wakeup(umem);
	}

	dev_hold(dev);

	if (force_copy)
		/* For copy-mode, we are done. */
		return 0;

	if (!dev->netdev_ops->ndo_bpf || !dev->netdev_ops->ndo_xsk_wakeup) {
		err = -EOPNOTSUPP;
		goto err_unreg_umem;
	}

	bpf.command = XDP_SETUP_XSK_UMEM;
	bpf.xsk.umem = umem;
	bpf.xsk.queue_id = queue_id;

	err = dev->netdev_ops->ndo_bpf(dev, &bpf);
	if (err)
		goto err_unreg_umem;

	umem->zc = true;
	return 0;

err_unreg_umem:
	if (!force_zc)
		err = 0; /* fallback to copy mode */
	if (err)
		xdp_clear_umem_at_qid(dev, queue_id);
	return err;
}

void xdp_umem_clear_dev(struct xdp_umem *umem)
{
	struct netdev_bpf bpf;
	int err;

	ASSERT_RTNL();

	if (!umem->dev)
		return;

	if (umem->zc) {
		bpf.command = XDP_SETUP_XSK_UMEM;
		bpf.xsk.umem = NULL;
		bpf.xsk.queue_id = umem->queue_id;

		err = umem->dev->netdev_ops->ndo_bpf(umem->dev, &bpf);

		if (err)
			WARN(1, "failed to disable umem!\n");
	}

	xdp_clear_umem_at_qid(umem->dev, umem->queue_id);

	dev_put(umem->dev);
	umem->dev = NULL;
	umem->zc = false;
}

static void xdp_umem_unpin_pages(struct xdp_umem *umem)
{
	unpin_user_pages_dirty_lock(umem->pgs, umem->npgs, true);

	kfree(umem->pgs);
	umem->pgs = NULL;
}

static void xdp_umem_unaccount_pages(struct xdp_umem *umem)
{
	if (umem->user) {
		atomic_long_sub(umem->npgs, &umem->user->locked_vm);
		free_uid(umem->user);
	}
}

static void xdp_umem_release(struct xdp_umem *umem)
{
	rtnl_lock();
	xdp_umem_clear_dev(umem);
	rtnl_unlock();

	ida_simple_remove(&umem_ida, umem->id);

	if (umem->fq) {
		xskq_destroy(umem->fq);
		umem->fq = NULL;
	}

	if (umem->cq) {
		xskq_destroy(umem->cq);
		umem->cq = NULL;
	}

	xp_destroy(umem->pool);
	xdp_umem_unpin_pages(umem);

	xdp_umem_unaccount_pages(umem);
	kfree(umem);
}

static void xdp_umem_release_deferred(struct work_struct *work)
{
	struct xdp_umem *umem = container_of(work, struct xdp_umem, work);

	xdp_umem_release(umem);
}

void xdp_get_umem(struct xdp_umem *umem)
{
	refcount_inc(&umem->users);
}

void xdp_put_umem(struct xdp_umem *umem)
{
	if (!umem)
		return;

	if (refcount_dec_and_test(&umem->users)) {
		INIT_WORK(&umem->work, xdp_umem_release_deferred);
		schedule_work(&umem->work);
	}
}

static int xdp_umem_pin_pages(struct xdp_umem *umem, unsigned long address)
{
	unsigned int gup_flags = FOLL_WRITE;
	long npgs;
	int err;

	umem->pgs = kcalloc(umem->npgs, sizeof(*umem->pgs),
			    GFP_KERNEL | __GFP_NOWARN);
	if (!umem->pgs)
		return -ENOMEM;

	down_read(&current->mm->mmap_sem);
	npgs = pin_user_pages(address, umem->npgs,
			      gup_flags | FOLL_LONGTERM, &umem->pgs[0], NULL);
	up_read(&current->mm->mmap_sem);

	if (npgs != umem->npgs) {
		if (npgs >= 0) {
			umem->npgs = npgs;
			err = -ENOMEM;
			goto out_pin;
		}
		err = npgs;
		goto out_pgs;
	}
	return 0;

out_pin:
	xdp_umem_unpin_pages(umem);
out_pgs:
	kfree(umem->pgs);
	umem->pgs = NULL;
	return err;
}

static int xdp_umem_account_pages(struct xdp_umem *umem)
{
	unsigned long lock_limit, new_npgs, old_npgs;

	if (capable(CAP_IPC_LOCK))
		return 0;

	lock_limit = rlimit(RLIMIT_MEMLOCK) >> PAGE_SHIFT;
	umem->user = get_uid(current_user());

	do {
		old_npgs = atomic_long_read(&umem->user->locked_vm);
		new_npgs = old_npgs + umem->npgs;
		if (new_npgs > lock_limit) {
			free_uid(umem->user);
			umem->user = NULL;
			return -ENOBUFS;
		}
	} while (atomic_long_cmpxchg(&umem->user->locked_vm, old_npgs,
				     new_npgs) != old_npgs);
	return 0;
}

static int xdp_umem_reg(struct xdp_umem *umem, struct xdp_umem_reg *mr)
{
	bool unaligned_chunks = mr->flags & XDP_UMEM_UNALIGNED_CHUNK_FLAG;
	u32 chunk_size = mr->chunk_size, headroom = mr->headroom;
	u64 npgs, addr = mr->addr, size = mr->len;
	unsigned int chunks, chunks_per_page;
	int err;

	if (chunk_size < XDP_UMEM_MIN_CHUNK_SIZE || chunk_size > PAGE_SIZE) {
		/* Strictly speaking we could support this, if:
		 * - huge pages, or*
		 * - using an IOMMU, or
		 * - making sure the memory area is consecutive
		 * but for now, we simply say "computer says no".
		 */
		return -EINVAL;
	}

	if (mr->flags & ~(XDP_UMEM_UNALIGNED_CHUNK_FLAG |
			XDP_UMEM_USES_NEED_WAKEUP))
		return -EINVAL;

	if (!unaligned_chunks && !is_power_of_2(chunk_size))
		return -EINVAL;

	if (!PAGE_ALIGNED(addr)) {
		/* Memory area has to be page size aligned. For
		 * simplicity, this might change.
		 */
		return -EINVAL;
	}

	if ((addr + size) < addr)
		return -EINVAL;

	npgs = div_u64(size, PAGE_SIZE);
	if (npgs > U32_MAX)
		return -EINVAL;

	chunks = (unsigned int)div_u64(size, chunk_size);
	if (chunks == 0)
		return -EINVAL;

	if (!unaligned_chunks) {
		chunks_per_page = PAGE_SIZE / chunk_size;
		if (chunks < chunks_per_page || chunks % chunks_per_page)
			return -EINVAL;
	}

	if (headroom >= chunk_size - XDP_PACKET_HEADROOM)
		return -EINVAL;

	umem->size = size;
	umem->headroom = headroom;
<<<<<<< HEAD
	umem->chunk_size = chunk_size;
	umem->npgs = size / PAGE_SIZE;
=======
	umem->chunk_size_nohr = chunk_size - headroom;
	umem->npgs = (u32)npgs;
>>>>>>> bdc48fa1
	umem->pgs = NULL;
	umem->user = NULL;
	umem->flags = mr->flags;
	INIT_LIST_HEAD(&umem->xsk_tx_list);
	spin_lock_init(&umem->xsk_tx_list_lock);

	refcount_set(&umem->users, 1);

	err = xdp_umem_account_pages(umem);
	if (err)
		return err;

	err = xdp_umem_pin_pages(umem, (unsigned long)addr);
	if (err)
		goto out_account;

	umem->pool = xp_create(umem->pgs, umem->npgs, chunks, chunk_size,
			       headroom, size, unaligned_chunks);
	if (!umem->pool) {
		err = -ENOMEM;
		goto out_pin;
	}
	return 0;

out_pin:
	xdp_umem_unpin_pages(umem);
out_account:
	xdp_umem_unaccount_pages(umem);
	return err;
}

struct xdp_umem *xdp_umem_create(struct xdp_umem_reg *mr)
{
	struct xdp_umem *umem;
	int err;

	umem = kzalloc(sizeof(*umem), GFP_KERNEL);
	if (!umem)
		return ERR_PTR(-ENOMEM);

	err = ida_simple_get(&umem_ida, 0, 0, GFP_KERNEL);
	if (err < 0) {
		kfree(umem);
		return ERR_PTR(err);
	}
	umem->id = err;

	err = xdp_umem_reg(umem, mr);
	if (err) {
		ida_simple_remove(&umem_ida, umem->id);
		kfree(umem);
		return ERR_PTR(err);
	}

	return umem;
}

bool xdp_umem_validate_queues(struct xdp_umem *umem)
{
	return umem->fq && umem->cq;
}<|MERGE_RESOLUTION|>--- conflicted
+++ resolved
@@ -355,13 +355,8 @@
 
 	umem->size = size;
 	umem->headroom = headroom;
-<<<<<<< HEAD
 	umem->chunk_size = chunk_size;
-	umem->npgs = size / PAGE_SIZE;
-=======
-	umem->chunk_size_nohr = chunk_size - headroom;
 	umem->npgs = (u32)npgs;
->>>>>>> bdc48fa1
 	umem->pgs = NULL;
 	umem->user = NULL;
 	umem->flags = mr->flags;
