--- conflicted
+++ resolved
@@ -337,13 +337,9 @@
 	struct sockaddr_vm addr;
 	struct sock *sk, *new = NULL;
 	struct vsock_sock *vnew = NULL;
-<<<<<<< HEAD
 	struct hvsock *hvs = NULL;
 	struct hvsock *hvs_new = NULL;
 	int rcvbuf;
-=======
-	struct hvsock *hvs, *hvs_new = NULL;
->>>>>>> 29f785ff
 	int ret;
 	int sndbuf;
 
