--- conflicted
+++ resolved
@@ -45,121 +45,6 @@
 	printf "  %-7s %s\n" "${1}" "${2}"
 }
 
-<<<<<<< HEAD
-# Generate a linker script to ensure correct ordering of initcalls.
-gen_initcalls()
-{
-	info GEN .tmp_initcalls.lds
-
-	${PYTHON3} ${srctree}/scripts/jobserver-exec		\
-	${PERL} ${srctree}/scripts/generate_initcall_order.pl	\
-		${KBUILD_VMLINUX_OBJS} ${KBUILD_VMLINUX_LIBS}	\
-		> .tmp_initcalls.lds
-}
-
-# If CONFIG_LTO_CLANG is selected, collect generated symbol versions into
-# .tmp_symversions.lds
-gen_symversions()
-{
-	info GEN .tmp_symversions.lds
-	rm -f .tmp_symversions.lds
-
-	for o in ${KBUILD_VMLINUX_OBJS} ${KBUILD_VMLINUX_LIBS}; do
-		if [ -f ${o}.symversions ]; then
-			cat ${o}.symversions >> .tmp_symversions.lds
-		fi
-	done
-}
-
-# Link of vmlinux.o used for section mismatch analysis
-# ${1} output file
-modpost_link()
-{
-	local objects
-	local lds=""
-
-	objects="--whole-archive				\
-		${KBUILD_VMLINUX_OBJS}				\
-		--no-whole-archive				\
-		--start-group					\
-		${KBUILD_VMLINUX_LIBS}				\
-		--end-group"
-
-	if is_enabled CONFIG_LTO_CLANG; then
-		gen_initcalls
-		lds="-T .tmp_initcalls.lds"
-
-		if is_enabled CONFIG_MODVERSIONS; then
-			gen_symversions
-			lds="${lds} -T .tmp_symversions.lds"
-		fi
-
-		# This might take a while, so indicate that we're doing
-		# an LTO link
-		info LTO ${1}
-	else
-		info LD ${1}
-	fi
-
-	${LD} ${KBUILD_LDFLAGS} -r -o ${1} ${lds} ${objects}
-}
-
-objtool_link()
-{
-	local objtoolcmd;
-	local objtoolopt;
-
-	if is_enabled CONFIG_STACK_VALIDATION && \
-	   ( is_enabled CONFIG_LTO_CLANG || is_enabled CONFIG_X86_KERNEL_IBT ); then
-
-		# Don't perform vmlinux validation unless explicitly requested,
-		# but run objtool on vmlinux.o now that we have an object file.
-		if is_enabled CONFIG_UNWINDER_ORC; then
-			objtoolcmd="orc generate"
-		fi
-
-		objtoolopt="${objtoolopt} --lto"
-
-		if is_enabled CONFIG_X86_KERNEL_IBT; then
-			objtoolopt="${objtoolopt} --ibt"
-		fi
-
-		if is_enabled CONFIG_FTRACE_MCOUNT_USE_OBJTOOL; then
-			objtoolopt="${objtoolopt} --mcount"
-		fi
-	fi
-
-	if is_enabled CONFIG_VMLINUX_VALIDATION; then
-		objtoolopt="${objtoolopt} --noinstr"
-	fi
-
-	if [ -n "${objtoolopt}" ]; then
-		if [ -z "${objtoolcmd}" ]; then
-			objtoolcmd="check"
-		fi
-		objtoolopt="${objtoolopt} --vmlinux"
-		if ! is_enabled CONFIG_FRAME_POINTER; then
-			objtoolopt="${objtoolopt} --no-fp"
-		fi
-		if is_enabled CONFIG_GCOV_KERNEL; then
-			objtoolopt="${objtoolopt} --no-unreachable"
-		fi
-		if is_enabled CONFIG_RETPOLINE; then
-			objtoolopt="${objtoolopt} --retpoline"
-		fi
-		if is_enabled CONFIG_X86_SMAP; then
-			objtoolopt="${objtoolopt} --uaccess"
-		fi
-		if is_enabled CONFIG_SLS; then
-			objtoolopt="${objtoolopt} --sls"
-		fi
-		info OBJTOOL ${1}
-		tools/objtool/objtool ${objtoolcmd} ${objtoolopt} ${1}
-	fi
-}
-
-=======
->>>>>>> 88084a3d
 # Link of vmlinux
 # ${1} - output file
 # ${2}, ${3}, ... - optional extra .o files
