--- conflicted
+++ resolved
@@ -351,20 +351,19 @@
 	.codecs = {"MX98373"}
 };
 
+static const struct snd_soc_acpi_codecs rpl_lt6911_hdmi = {
+	.num_codecs = 1,
+	.codecs = {"INTC10B0"}
+};
+
+static const struct snd_soc_acpi_codecs rpl_nau8318_amp = {
+	.num_codecs = 1,
+	.codecs = {"NVTN2012"}
+};
+
 static const struct snd_soc_acpi_codecs rpl_rt1019p_amp = {
 	.num_codecs = 1,
 	.codecs = {"RTL1019"}
-};
-
-<<<<<<< HEAD
-static const struct snd_soc_acpi_codecs rpl_nau8318_amp = {
-	.num_codecs = 1,
-	.codecs = {"NVTN2012"}
-=======
-static const struct snd_soc_acpi_codecs rpl_lt6911_hdmi = {
-	.num_codecs = 1,
-	.codecs = {"INTC10B0"}
->>>>>>> f7555da7
 };
 
 struct snd_soc_acpi_mach snd_soc_acpi_intel_rpl_machines[] = {
