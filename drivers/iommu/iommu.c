// SPDX-License-Identifier: GPL-2.0-only
/*
 * Copyright (C) 2007-2008 Advanced Micro Devices, Inc.
 * Author: Joerg Roedel <jroedel@suse.de>
 */

#define pr_fmt(fmt)    "iommu: " fmt

#include <linux/device.h>
#include <linux/kernel.h>
#include <linux/bug.h>
#include <linux/types.h>
#include <linux/init.h>
#include <linux/export.h>
#include <linux/slab.h>
#include <linux/errno.h>
#include <linux/iommu.h>
#include <linux/idr.h>
#include <linux/notifier.h>
#include <linux/err.h>
#include <linux/pci.h>
#include <linux/bitops.h>
#include <linux/property.h>
#include <linux/fsl/mc.h>
#include <linux/module.h>
#include <trace/events/iommu.h>

static struct kset *iommu_group_kset;
static DEFINE_IDA(iommu_group_ida);

static unsigned int iommu_def_domain_type __read_mostly;
static bool iommu_dma_strict __read_mostly = true;
static u32 iommu_cmd_line __read_mostly;

struct iommu_group {
	struct kobject kobj;
	struct kobject *devices_kobj;
	struct list_head devices;
	struct mutex mutex;
	struct blocking_notifier_head notifier;
	void *iommu_data;
	void (*iommu_data_release)(void *iommu_data);
	char *name;
	int id;
	struct iommu_domain *default_domain;
	struct iommu_domain *domain;
	struct list_head entry;
};

struct group_device {
	struct list_head list;
	struct device *dev;
	char *name;
};

struct iommu_group_attribute {
	struct attribute attr;
	ssize_t (*show)(struct iommu_group *group, char *buf);
	ssize_t (*store)(struct iommu_group *group,
			 const char *buf, size_t count);
};

static const char * const iommu_group_resv_type_string[] = {
	[IOMMU_RESV_DIRECT]			= "direct",
	[IOMMU_RESV_DIRECT_RELAXABLE]		= "direct-relaxable",
	[IOMMU_RESV_RESERVED]			= "reserved",
	[IOMMU_RESV_MSI]			= "msi",
	[IOMMU_RESV_SW_MSI]			= "msi",
};

#define IOMMU_CMD_LINE_DMA_API		BIT(0)

static void iommu_set_cmd_line_dma_api(void)
{
	iommu_cmd_line |= IOMMU_CMD_LINE_DMA_API;
}

static bool iommu_cmd_line_dma_api(void)
{
	return !!(iommu_cmd_line & IOMMU_CMD_LINE_DMA_API);
}

static int iommu_alloc_default_domain(struct iommu_group *group,
				      struct device *dev);
static struct iommu_domain *__iommu_domain_alloc(struct bus_type *bus,
						 unsigned type);
static int __iommu_attach_device(struct iommu_domain *domain,
				 struct device *dev);
static int __iommu_attach_group(struct iommu_domain *domain,
				struct iommu_group *group);
static void __iommu_detach_group(struct iommu_domain *domain,
				 struct iommu_group *group);
static int iommu_create_device_direct_mappings(struct iommu_group *group,
					       struct device *dev);
static struct iommu_group *iommu_group_get_for_dev(struct device *dev);

#define IOMMU_GROUP_ATTR(_name, _mode, _show, _store)		\
struct iommu_group_attribute iommu_group_attr_##_name =		\
	__ATTR(_name, _mode, _show, _store)

#define to_iommu_group_attr(_attr)	\
	container_of(_attr, struct iommu_group_attribute, attr)
#define to_iommu_group(_kobj)		\
	container_of(_kobj, struct iommu_group, kobj)

static LIST_HEAD(iommu_device_list);
static DEFINE_SPINLOCK(iommu_device_lock);

/*
 * Use a function instead of an array here because the domain-type is a
 * bit-field, so an array would waste memory.
 */
static const char *iommu_domain_type_str(unsigned int t)
{
	switch (t) {
	case IOMMU_DOMAIN_BLOCKED:
		return "Blocked";
	case IOMMU_DOMAIN_IDENTITY:
		return "Passthrough";
	case IOMMU_DOMAIN_UNMANAGED:
		return "Unmanaged";
	case IOMMU_DOMAIN_DMA:
		return "Translated";
	default:
		return "Unknown";
	}
}

static int __init iommu_subsys_init(void)
{
	bool cmd_line = iommu_cmd_line_dma_api();

	if (!cmd_line) {
		if (IS_ENABLED(CONFIG_IOMMU_DEFAULT_PASSTHROUGH))
			iommu_set_default_passthrough(false);
		else
			iommu_set_default_translated(false);

		if (iommu_default_passthrough() && mem_encrypt_active()) {
			pr_info("Memory encryption detected - Disabling default IOMMU Passthrough\n");
			iommu_set_default_translated(false);
		}
	}

	pr_info("Default domain type: %s %s\n",
		iommu_domain_type_str(iommu_def_domain_type),
		cmd_line ? "(set via kernel command line)" : "");

	return 0;
}
subsys_initcall(iommu_subsys_init);

int iommu_device_register(struct iommu_device *iommu)
{
	spin_lock(&iommu_device_lock);
	list_add_tail(&iommu->list, &iommu_device_list);
	spin_unlock(&iommu_device_lock);
	return 0;
}
EXPORT_SYMBOL_GPL(iommu_device_register);

void iommu_device_unregister(struct iommu_device *iommu)
{
	spin_lock(&iommu_device_lock);
	list_del(&iommu->list);
	spin_unlock(&iommu_device_lock);
}
EXPORT_SYMBOL_GPL(iommu_device_unregister);

static struct dev_iommu *dev_iommu_get(struct device *dev)
{
	struct dev_iommu *param = dev->iommu;

	if (param)
		return param;

	param = kzalloc(sizeof(*param), GFP_KERNEL);
	if (!param)
		return NULL;

	mutex_init(&param->lock);
	dev->iommu = param;
	return param;
}

static void dev_iommu_free(struct device *dev)
{
	iommu_fwspec_free(dev);
	kfree(dev->iommu);
	dev->iommu = NULL;
}

static int __iommu_probe_device(struct device *dev, struct list_head *group_list)
{
	const struct iommu_ops *ops = dev->bus->iommu_ops;
	struct iommu_device *iommu_dev;
	struct iommu_group *group;
	int ret;

	if (!ops)
		return -ENODEV;

	if (!dev_iommu_get(dev))
		return -ENOMEM;

	if (!try_module_get(ops->owner)) {
		ret = -EINVAL;
		goto err_free;
	}

	iommu_dev = ops->probe_device(dev);
	if (IS_ERR(iommu_dev)) {
		ret = PTR_ERR(iommu_dev);
		goto out_module_put;
	}

	dev->iommu->iommu_dev = iommu_dev;

	group = iommu_group_get_for_dev(dev);
	if (IS_ERR(group)) {
		ret = PTR_ERR(group);
		goto out_release;
	}
	iommu_group_put(group);

	if (group_list && !group->default_domain && list_empty(&group->entry))
		list_add_tail(&group->entry, group_list);

	iommu_device_link(iommu_dev, dev);

	return 0;

out_release:
	ops->release_device(dev);

out_module_put:
	module_put(ops->owner);

err_free:
	dev_iommu_free(dev);

	return ret;
}

int iommu_probe_device(struct device *dev)
{
	const struct iommu_ops *ops = dev->bus->iommu_ops;
	struct iommu_group *group;
	int ret;

	ret = __iommu_probe_device(dev, NULL);
	if (ret)
		goto err_out;

	group = iommu_group_get(dev);
	if (!group)
		goto err_release;

	/*
	 * Try to allocate a default domain - needs support from the
	 * IOMMU driver. There are still some drivers which don't
	 * support default domains, so the return value is not yet
	 * checked.
	 */
	iommu_alloc_default_domain(group, dev);

	if (group->default_domain)
		ret = __iommu_attach_device(group->default_domain, dev);

	iommu_create_device_direct_mappings(group, dev);

	iommu_group_put(group);

	if (ret)
		goto err_release;

	if (ops->probe_finalize)
		ops->probe_finalize(dev);

	return 0;

err_release:
	iommu_release_device(dev);

err_out:
	return ret;

}

void iommu_release_device(struct device *dev)
{
	const struct iommu_ops *ops = dev->bus->iommu_ops;

	if (!dev->iommu)
		return;

	iommu_device_unlink(dev->iommu->iommu_dev, dev);
<<<<<<< HEAD
	iommu_group_remove_device(dev);

	ops->release_device(dev);

=======

	ops->release_device(dev);

	iommu_group_remove_device(dev);
>>>>>>> 84569f32
	module_put(ops->owner);
	dev_iommu_free(dev);
}

static int __init iommu_set_def_domain_type(char *str)
{
	bool pt;
	int ret;

	ret = kstrtobool(str, &pt);
	if (ret)
		return ret;

	if (pt)
		iommu_set_default_passthrough(true);
	else
		iommu_set_default_translated(true);

	return 0;
}
early_param("iommu.passthrough", iommu_set_def_domain_type);

static int __init iommu_dma_setup(char *str)
{
	return kstrtobool(str, &iommu_dma_strict);
}
early_param("iommu.strict", iommu_dma_setup);

static ssize_t iommu_group_attr_show(struct kobject *kobj,
				     struct attribute *__attr, char *buf)
{
	struct iommu_group_attribute *attr = to_iommu_group_attr(__attr);
	struct iommu_group *group = to_iommu_group(kobj);
	ssize_t ret = -EIO;

	if (attr->show)
		ret = attr->show(group, buf);
	return ret;
}

static ssize_t iommu_group_attr_store(struct kobject *kobj,
				      struct attribute *__attr,
				      const char *buf, size_t count)
{
	struct iommu_group_attribute *attr = to_iommu_group_attr(__attr);
	struct iommu_group *group = to_iommu_group(kobj);
	ssize_t ret = -EIO;

	if (attr->store)
		ret = attr->store(group, buf, count);
	return ret;
}

static const struct sysfs_ops iommu_group_sysfs_ops = {
	.show = iommu_group_attr_show,
	.store = iommu_group_attr_store,
};

static int iommu_group_create_file(struct iommu_group *group,
				   struct iommu_group_attribute *attr)
{
	return sysfs_create_file(&group->kobj, &attr->attr);
}

static void iommu_group_remove_file(struct iommu_group *group,
				    struct iommu_group_attribute *attr)
{
	sysfs_remove_file(&group->kobj, &attr->attr);
}

static ssize_t iommu_group_show_name(struct iommu_group *group, char *buf)
{
	return sprintf(buf, "%s\n", group->name);
}

/**
 * iommu_insert_resv_region - Insert a new region in the
 * list of reserved regions.
 * @new: new region to insert
 * @regions: list of regions
 *
 * Elements are sorted by start address and overlapping segments
 * of the same type are merged.
 */
int iommu_insert_resv_region(struct iommu_resv_region *new,
			     struct list_head *regions)
{
	struct iommu_resv_region *iter, *tmp, *nr, *top;
	LIST_HEAD(stack);

	nr = iommu_alloc_resv_region(new->start, new->length,
				     new->prot, new->type);
	if (!nr)
		return -ENOMEM;

	/* First add the new element based on start address sorting */
	list_for_each_entry(iter, regions, list) {
		if (nr->start < iter->start ||
		    (nr->start == iter->start && nr->type <= iter->type))
			break;
	}
	list_add_tail(&nr->list, &iter->list);

	/* Merge overlapping segments of type nr->type in @regions, if any */
	list_for_each_entry_safe(iter, tmp, regions, list) {
		phys_addr_t top_end, iter_end = iter->start + iter->length - 1;

		/* no merge needed on elements of different types than @new */
		if (iter->type != new->type) {
			list_move_tail(&iter->list, &stack);
			continue;
		}

		/* look for the last stack element of same type as @iter */
		list_for_each_entry_reverse(top, &stack, list)
			if (top->type == iter->type)
				goto check_overlap;

		list_move_tail(&iter->list, &stack);
		continue;

check_overlap:
		top_end = top->start + top->length - 1;

		if (iter->start > top_end + 1) {
			list_move_tail(&iter->list, &stack);
		} else {
			top->length = max(top_end, iter_end) - top->start + 1;
			list_del(&iter->list);
			kfree(iter);
		}
	}
	list_splice(&stack, regions);
	return 0;
}

static int
iommu_insert_device_resv_regions(struct list_head *dev_resv_regions,
				 struct list_head *group_resv_regions)
{
	struct iommu_resv_region *entry;
	int ret = 0;

	list_for_each_entry(entry, dev_resv_regions, list) {
		ret = iommu_insert_resv_region(entry, group_resv_regions);
		if (ret)
			break;
	}
	return ret;
}

int iommu_get_group_resv_regions(struct iommu_group *group,
				 struct list_head *head)
{
	struct group_device *device;
	int ret = 0;

	mutex_lock(&group->mutex);
	list_for_each_entry(device, &group->devices, list) {
		struct list_head dev_resv_regions;

		INIT_LIST_HEAD(&dev_resv_regions);
		iommu_get_resv_regions(device->dev, &dev_resv_regions);
		ret = iommu_insert_device_resv_regions(&dev_resv_regions, head);
		iommu_put_resv_regions(device->dev, &dev_resv_regions);
		if (ret)
			break;
	}
	mutex_unlock(&group->mutex);
	return ret;
}
EXPORT_SYMBOL_GPL(iommu_get_group_resv_regions);

static ssize_t iommu_group_show_resv_regions(struct iommu_group *group,
					     char *buf)
{
	struct iommu_resv_region *region, *next;
	struct list_head group_resv_regions;
	char *str = buf;

	INIT_LIST_HEAD(&group_resv_regions);
	iommu_get_group_resv_regions(group, &group_resv_regions);

	list_for_each_entry_safe(region, next, &group_resv_regions, list) {
		str += sprintf(str, "0x%016llx 0x%016llx %s\n",
			       (long long int)region->start,
			       (long long int)(region->start +
						region->length - 1),
			       iommu_group_resv_type_string[region->type]);
		kfree(region);
	}

	return (str - buf);
}

static ssize_t iommu_group_show_type(struct iommu_group *group,
				     char *buf)
{
	char *type = "unknown\n";

	if (group->default_domain) {
		switch (group->default_domain->type) {
		case IOMMU_DOMAIN_BLOCKED:
			type = "blocked\n";
			break;
		case IOMMU_DOMAIN_IDENTITY:
			type = "identity\n";
			break;
		case IOMMU_DOMAIN_UNMANAGED:
			type = "unmanaged\n";
			break;
		case IOMMU_DOMAIN_DMA:
			type = "DMA\n";
			break;
		}
	}
	strcpy(buf, type);

	return strlen(type);
}

static IOMMU_GROUP_ATTR(name, S_IRUGO, iommu_group_show_name, NULL);

static IOMMU_GROUP_ATTR(reserved_regions, 0444,
			iommu_group_show_resv_regions, NULL);

static IOMMU_GROUP_ATTR(type, 0444, iommu_group_show_type, NULL);

static void iommu_group_release(struct kobject *kobj)
{
	struct iommu_group *group = to_iommu_group(kobj);

	pr_debug("Releasing group %d\n", group->id);

	if (group->iommu_data_release)
		group->iommu_data_release(group->iommu_data);

	ida_simple_remove(&iommu_group_ida, group->id);

	if (group->default_domain)
		iommu_domain_free(group->default_domain);

	kfree(group->name);
	kfree(group);
}

static struct kobj_type iommu_group_ktype = {
	.sysfs_ops = &iommu_group_sysfs_ops,
	.release = iommu_group_release,
};

/**
 * iommu_group_alloc - Allocate a new group
 *
 * This function is called by an iommu driver to allocate a new iommu
 * group.  The iommu group represents the minimum granularity of the iommu.
 * Upon successful return, the caller holds a reference to the supplied
 * group in order to hold the group until devices are added.  Use
 * iommu_group_put() to release this extra reference count, allowing the
 * group to be automatically reclaimed once it has no devices or external
 * references.
 */
struct iommu_group *iommu_group_alloc(void)
{
	struct iommu_group *group;
	int ret;

	group = kzalloc(sizeof(*group), GFP_KERNEL);
	if (!group)
		return ERR_PTR(-ENOMEM);

	group->kobj.kset = iommu_group_kset;
	mutex_init(&group->mutex);
	INIT_LIST_HEAD(&group->devices);
	INIT_LIST_HEAD(&group->entry);
	BLOCKING_INIT_NOTIFIER_HEAD(&group->notifier);

	ret = ida_simple_get(&iommu_group_ida, 0, 0, GFP_KERNEL);
	if (ret < 0) {
		kfree(group);
		return ERR_PTR(ret);
	}
	group->id = ret;

	ret = kobject_init_and_add(&group->kobj, &iommu_group_ktype,
				   NULL, "%d", group->id);
	if (ret) {
		ida_simple_remove(&iommu_group_ida, group->id);
		kobject_put(&group->kobj);
		return ERR_PTR(ret);
	}

	group->devices_kobj = kobject_create_and_add("devices", &group->kobj);
	if (!group->devices_kobj) {
		kobject_put(&group->kobj); /* triggers .release & free */
		return ERR_PTR(-ENOMEM);
	}

	/*
	 * The devices_kobj holds a reference on the group kobject, so
	 * as long as that exists so will the group.  We can therefore
	 * use the devices_kobj for reference counting.
	 */
	kobject_put(&group->kobj);

	ret = iommu_group_create_file(group,
				      &iommu_group_attr_reserved_regions);
	if (ret)
		return ERR_PTR(ret);

	ret = iommu_group_create_file(group, &iommu_group_attr_type);
	if (ret)
		return ERR_PTR(ret);

	pr_debug("Allocated group %d\n", group->id);

	return group;
}
EXPORT_SYMBOL_GPL(iommu_group_alloc);

struct iommu_group *iommu_group_get_by_id(int id)
{
	struct kobject *group_kobj;
	struct iommu_group *group;
	const char *name;

	if (!iommu_group_kset)
		return NULL;

	name = kasprintf(GFP_KERNEL, "%d", id);
	if (!name)
		return NULL;

	group_kobj = kset_find_obj(iommu_group_kset, name);
	kfree(name);

	if (!group_kobj)
		return NULL;

	group = container_of(group_kobj, struct iommu_group, kobj);
	BUG_ON(group->id != id);

	kobject_get(group->devices_kobj);
	kobject_put(&group->kobj);

	return group;
}
EXPORT_SYMBOL_GPL(iommu_group_get_by_id);

/**
 * iommu_group_get_iommudata - retrieve iommu_data registered for a group
 * @group: the group
 *
 * iommu drivers can store data in the group for use when doing iommu
 * operations.  This function provides a way to retrieve it.  Caller
 * should hold a group reference.
 */
void *iommu_group_get_iommudata(struct iommu_group *group)
{
	return group->iommu_data;
}
EXPORT_SYMBOL_GPL(iommu_group_get_iommudata);

/**
 * iommu_group_set_iommudata - set iommu_data for a group
 * @group: the group
 * @iommu_data: new data
 * @release: release function for iommu_data
 *
 * iommu drivers can store data in the group for use when doing iommu
 * operations.  This function provides a way to set the data after
 * the group has been allocated.  Caller should hold a group reference.
 */
void iommu_group_set_iommudata(struct iommu_group *group, void *iommu_data,
			       void (*release)(void *iommu_data))
{
	group->iommu_data = iommu_data;
	group->iommu_data_release = release;
}
EXPORT_SYMBOL_GPL(iommu_group_set_iommudata);

/**
 * iommu_group_set_name - set name for a group
 * @group: the group
 * @name: name
 *
 * Allow iommu driver to set a name for a group.  When set it will
 * appear in a name attribute file under the group in sysfs.
 */
int iommu_group_set_name(struct iommu_group *group, const char *name)
{
	int ret;

	if (group->name) {
		iommu_group_remove_file(group, &iommu_group_attr_name);
		kfree(group->name);
		group->name = NULL;
		if (!name)
			return 0;
	}

	group->name = kstrdup(name, GFP_KERNEL);
	if (!group->name)
		return -ENOMEM;

	ret = iommu_group_create_file(group, &iommu_group_attr_name);
	if (ret) {
		kfree(group->name);
		group->name = NULL;
		return ret;
	}

	return 0;
}
EXPORT_SYMBOL_GPL(iommu_group_set_name);

static int iommu_create_device_direct_mappings(struct iommu_group *group,
					       struct device *dev)
{
	struct iommu_domain *domain = group->default_domain;
	struct iommu_resv_region *entry;
	struct list_head mappings;
	unsigned long pg_size;
	int ret = 0;

	if (!domain || domain->type != IOMMU_DOMAIN_DMA)
		return 0;

	BUG_ON(!domain->pgsize_bitmap);

	pg_size = 1UL << __ffs(domain->pgsize_bitmap);
	INIT_LIST_HEAD(&mappings);

	iommu_get_resv_regions(dev, &mappings);

	/* We need to consider overlapping regions for different devices */
	list_for_each_entry(entry, &mappings, list) {
		dma_addr_t start, end, addr;

		if (domain->ops->apply_resv_region)
			domain->ops->apply_resv_region(dev, domain, entry);

		start = ALIGN(entry->start, pg_size);
		end   = ALIGN(entry->start + entry->length, pg_size);

		if (entry->type != IOMMU_RESV_DIRECT &&
		    entry->type != IOMMU_RESV_DIRECT_RELAXABLE)
			continue;

		for (addr = start; addr < end; addr += pg_size) {
			phys_addr_t phys_addr;

			phys_addr = iommu_iova_to_phys(domain, addr);
			if (phys_addr)
				continue;

			ret = iommu_map(domain, addr, addr, pg_size, entry->prot);
			if (ret)
				goto out;
		}

	}

	iommu_flush_tlb_all(domain);

out:
	iommu_put_resv_regions(dev, &mappings);

	return ret;
}

static bool iommu_is_attach_deferred(struct iommu_domain *domain,
				     struct device *dev)
{
	if (domain->ops->is_attach_deferred)
		return domain->ops->is_attach_deferred(domain, dev);

	return false;
}

/**
 * iommu_group_add_device - add a device to an iommu group
 * @group: the group into which to add the device (reference should be held)
 * @dev: the device
 *
 * This function is called by an iommu driver to add a device into a
 * group.  Adding a device increments the group reference count.
 */
int iommu_group_add_device(struct iommu_group *group, struct device *dev)
{
	int ret, i = 0;
	struct group_device *device;

	device = kzalloc(sizeof(*device), GFP_KERNEL);
	if (!device)
		return -ENOMEM;

	device->dev = dev;

	ret = sysfs_create_link(&dev->kobj, &group->kobj, "iommu_group");
	if (ret)
		goto err_free_device;

	device->name = kasprintf(GFP_KERNEL, "%s", kobject_name(&dev->kobj));
rename:
	if (!device->name) {
		ret = -ENOMEM;
		goto err_remove_link;
	}

	ret = sysfs_create_link_nowarn(group->devices_kobj,
				       &dev->kobj, device->name);
	if (ret) {
		if (ret == -EEXIST && i >= 0) {
			/*
			 * Account for the slim chance of collision
			 * and append an instance to the name.
			 */
			kfree(device->name);
			device->name = kasprintf(GFP_KERNEL, "%s.%d",
						 kobject_name(&dev->kobj), i++);
			goto rename;
		}
		goto err_free_name;
	}

	kobject_get(group->devices_kobj);

	dev->iommu_group = group;

	mutex_lock(&group->mutex);
	list_add_tail(&device->list, &group->devices);
	if (group->domain  && !iommu_is_attach_deferred(group->domain, dev))
		ret = __iommu_attach_device(group->domain, dev);
	mutex_unlock(&group->mutex);
	if (ret)
		goto err_put_group;

	/* Notify any listeners about change to group. */
	blocking_notifier_call_chain(&group->notifier,
				     IOMMU_GROUP_NOTIFY_ADD_DEVICE, dev);

	trace_add_device_to_group(group->id, dev);

	dev_info(dev, "Adding to iommu group %d\n", group->id);

	return 0;

err_put_group:
	mutex_lock(&group->mutex);
	list_del(&device->list);
	mutex_unlock(&group->mutex);
	dev->iommu_group = NULL;
	kobject_put(group->devices_kobj);
	sysfs_remove_link(group->devices_kobj, device->name);
err_free_name:
	kfree(device->name);
err_remove_link:
	sysfs_remove_link(&dev->kobj, "iommu_group");
err_free_device:
	kfree(device);
	dev_err(dev, "Failed to add to iommu group %d: %d\n", group->id, ret);
	return ret;
}
EXPORT_SYMBOL_GPL(iommu_group_add_device);

/**
 * iommu_group_remove_device - remove a device from it's current group
 * @dev: device to be removed
 *
 * This function is called by an iommu driver to remove the device from
 * it's current group.  This decrements the iommu group reference count.
 */
void iommu_group_remove_device(struct device *dev)
{
	struct iommu_group *group = dev->iommu_group;
	struct group_device *tmp_device, *device = NULL;

	dev_info(dev, "Removing from iommu group %d\n", group->id);

	/* Pre-notify listeners that a device is being removed. */
	blocking_notifier_call_chain(&group->notifier,
				     IOMMU_GROUP_NOTIFY_DEL_DEVICE, dev);

	mutex_lock(&group->mutex);
	list_for_each_entry(tmp_device, &group->devices, list) {
		if (tmp_device->dev == dev) {
			device = tmp_device;
			list_del(&device->list);
			break;
		}
	}
	mutex_unlock(&group->mutex);

	if (!device)
		return;

	sysfs_remove_link(group->devices_kobj, device->name);
	sysfs_remove_link(&dev->kobj, "iommu_group");

	trace_remove_device_from_group(group->id, dev);

	kfree(device->name);
	kfree(device);
	dev->iommu_group = NULL;
	kobject_put(group->devices_kobj);
}
EXPORT_SYMBOL_GPL(iommu_group_remove_device);

static int iommu_group_device_count(struct iommu_group *group)
{
	struct group_device *entry;
	int ret = 0;

	list_for_each_entry(entry, &group->devices, list)
		ret++;

	return ret;
}

/**
 * iommu_group_for_each_dev - iterate over each device in the group
 * @group: the group
 * @data: caller opaque data to be passed to callback function
 * @fn: caller supplied callback function
 *
 * This function is called by group users to iterate over group devices.
 * Callers should hold a reference count to the group during callback.
 * The group->mutex is held across callbacks, which will block calls to
 * iommu_group_add/remove_device.
 */
static int __iommu_group_for_each_dev(struct iommu_group *group, void *data,
				      int (*fn)(struct device *, void *))
{
	struct group_device *device;
	int ret = 0;

	list_for_each_entry(device, &group->devices, list) {
		ret = fn(device->dev, data);
		if (ret)
			break;
	}
	return ret;
}


int iommu_group_for_each_dev(struct iommu_group *group, void *data,
			     int (*fn)(struct device *, void *))
{
	int ret;

	mutex_lock(&group->mutex);
	ret = __iommu_group_for_each_dev(group, data, fn);
	mutex_unlock(&group->mutex);

	return ret;
}
EXPORT_SYMBOL_GPL(iommu_group_for_each_dev);

/**
 * iommu_group_get - Return the group for a device and increment reference
 * @dev: get the group that this device belongs to
 *
 * This function is called by iommu drivers and users to get the group
 * for the specified device.  If found, the group is returned and the group
 * reference in incremented, else NULL.
 */
struct iommu_group *iommu_group_get(struct device *dev)
{
	struct iommu_group *group = dev->iommu_group;

	if (group)
		kobject_get(group->devices_kobj);

	return group;
}
EXPORT_SYMBOL_GPL(iommu_group_get);

/**
 * iommu_group_ref_get - Increment reference on a group
 * @group: the group to use, must not be NULL
 *
 * This function is called by iommu drivers to take additional references on an
 * existing group.  Returns the given group for convenience.
 */
struct iommu_group *iommu_group_ref_get(struct iommu_group *group)
{
	kobject_get(group->devices_kobj);
	return group;
}
EXPORT_SYMBOL_GPL(iommu_group_ref_get);

/**
 * iommu_group_put - Decrement group reference
 * @group: the group to use
 *
 * This function is called by iommu drivers and users to release the
 * iommu group.  Once the reference count is zero, the group is released.
 */
void iommu_group_put(struct iommu_group *group)
{
	if (group)
		kobject_put(group->devices_kobj);
}
EXPORT_SYMBOL_GPL(iommu_group_put);

/**
 * iommu_group_register_notifier - Register a notifier for group changes
 * @group: the group to watch
 * @nb: notifier block to signal
 *
 * This function allows iommu group users to track changes in a group.
 * See include/linux/iommu.h for actions sent via this notifier.  Caller
 * should hold a reference to the group throughout notifier registration.
 */
int iommu_group_register_notifier(struct iommu_group *group,
				  struct notifier_block *nb)
{
	return blocking_notifier_chain_register(&group->notifier, nb);
}
EXPORT_SYMBOL_GPL(iommu_group_register_notifier);

/**
 * iommu_group_unregister_notifier - Unregister a notifier
 * @group: the group to watch
 * @nb: notifier block to signal
 *
 * Unregister a previously registered group notifier block.
 */
int iommu_group_unregister_notifier(struct iommu_group *group,
				    struct notifier_block *nb)
{
	return blocking_notifier_chain_unregister(&group->notifier, nb);
}
EXPORT_SYMBOL_GPL(iommu_group_unregister_notifier);

/**
 * iommu_register_device_fault_handler() - Register a device fault handler
 * @dev: the device
 * @handler: the fault handler
 * @data: private data passed as argument to the handler
 *
 * When an IOMMU fault event is received, this handler gets called with the
 * fault event and data as argument. The handler should return 0 on success. If
 * the fault is recoverable (IOMMU_FAULT_PAGE_REQ), the consumer should also
 * complete the fault by calling iommu_page_response() with one of the following
 * response code:
 * - IOMMU_PAGE_RESP_SUCCESS: retry the translation
 * - IOMMU_PAGE_RESP_INVALID: terminate the fault
 * - IOMMU_PAGE_RESP_FAILURE: terminate the fault and stop reporting
 *   page faults if possible.
 *
 * Return 0 if the fault handler was installed successfully, or an error.
 */
int iommu_register_device_fault_handler(struct device *dev,
					iommu_dev_fault_handler_t handler,
					void *data)
{
	struct dev_iommu *param = dev->iommu;
	int ret = 0;

	if (!param)
		return -EINVAL;

	mutex_lock(&param->lock);
	/* Only allow one fault handler registered for each device */
	if (param->fault_param) {
		ret = -EBUSY;
		goto done_unlock;
	}

	get_device(dev);
	param->fault_param = kzalloc(sizeof(*param->fault_param), GFP_KERNEL);
	if (!param->fault_param) {
		put_device(dev);
		ret = -ENOMEM;
		goto done_unlock;
	}
	param->fault_param->handler = handler;
	param->fault_param->data = data;
	mutex_init(&param->fault_param->lock);
	INIT_LIST_HEAD(&param->fault_param->faults);

done_unlock:
	mutex_unlock(&param->lock);

	return ret;
}
EXPORT_SYMBOL_GPL(iommu_register_device_fault_handler);

/**
 * iommu_unregister_device_fault_handler() - Unregister the device fault handler
 * @dev: the device
 *
 * Remove the device fault handler installed with
 * iommu_register_device_fault_handler().
 *
 * Return 0 on success, or an error.
 */
int iommu_unregister_device_fault_handler(struct device *dev)
{
	struct dev_iommu *param = dev->iommu;
	int ret = 0;

	if (!param)
		return -EINVAL;

	mutex_lock(&param->lock);

	if (!param->fault_param)
		goto unlock;

	/* we cannot unregister handler if there are pending faults */
	if (!list_empty(&param->fault_param->faults)) {
		ret = -EBUSY;
		goto unlock;
	}

	kfree(param->fault_param);
	param->fault_param = NULL;
	put_device(dev);
unlock:
	mutex_unlock(&param->lock);

	return ret;
}
EXPORT_SYMBOL_GPL(iommu_unregister_device_fault_handler);

/**
 * iommu_report_device_fault() - Report fault event to device driver
 * @dev: the device
 * @evt: fault event data
 *
 * Called by IOMMU drivers when a fault is detected, typically in a threaded IRQ
 * handler. When this function fails and the fault is recoverable, it is the
 * caller's responsibility to complete the fault.
 *
 * Return 0 on success, or an error.
 */
int iommu_report_device_fault(struct device *dev, struct iommu_fault_event *evt)
{
	struct dev_iommu *param = dev->iommu;
	struct iommu_fault_event *evt_pending = NULL;
	struct iommu_fault_param *fparam;
	int ret = 0;

	if (!param || !evt)
		return -EINVAL;

	/* we only report device fault if there is a handler registered */
	mutex_lock(&param->lock);
	fparam = param->fault_param;
	if (!fparam || !fparam->handler) {
		ret = -EINVAL;
		goto done_unlock;
	}

	if (evt->fault.type == IOMMU_FAULT_PAGE_REQ &&
	    (evt->fault.prm.flags & IOMMU_FAULT_PAGE_REQUEST_LAST_PAGE)) {
		evt_pending = kmemdup(evt, sizeof(struct iommu_fault_event),
				      GFP_KERNEL);
		if (!evt_pending) {
			ret = -ENOMEM;
			goto done_unlock;
		}
		mutex_lock(&fparam->lock);
		list_add_tail(&evt_pending->list, &fparam->faults);
		mutex_unlock(&fparam->lock);
	}

	ret = fparam->handler(&evt->fault, fparam->data);
	if (ret && evt_pending) {
		mutex_lock(&fparam->lock);
		list_del(&evt_pending->list);
		mutex_unlock(&fparam->lock);
		kfree(evt_pending);
	}
done_unlock:
	mutex_unlock(&param->lock);
	return ret;
}
EXPORT_SYMBOL_GPL(iommu_report_device_fault);

int iommu_page_response(struct device *dev,
			struct iommu_page_response *msg)
{
	bool pasid_valid;
	int ret = -EINVAL;
	struct iommu_fault_event *evt;
	struct iommu_fault_page_request *prm;
	struct dev_iommu *param = dev->iommu;
	struct iommu_domain *domain = iommu_get_domain_for_dev(dev);

	if (!domain || !domain->ops->page_response)
		return -ENODEV;

	if (!param || !param->fault_param)
		return -EINVAL;

	if (msg->version != IOMMU_PAGE_RESP_VERSION_1 ||
	    msg->flags & ~IOMMU_PAGE_RESP_PASID_VALID)
		return -EINVAL;

	/* Only send response if there is a fault report pending */
	mutex_lock(&param->fault_param->lock);
	if (list_empty(&param->fault_param->faults)) {
		dev_warn_ratelimited(dev, "no pending PRQ, drop response\n");
		goto done_unlock;
	}
	/*
	 * Check if we have a matching page request pending to respond,
	 * otherwise return -EINVAL
	 */
	list_for_each_entry(evt, &param->fault_param->faults, list) {
		prm = &evt->fault.prm;
		pasid_valid = prm->flags & IOMMU_FAULT_PAGE_REQUEST_PASID_VALID;

		if ((pasid_valid && prm->pasid != msg->pasid) ||
		    prm->grpid != msg->grpid)
			continue;

		/* Sanitize the reply */
		msg->flags = pasid_valid ? IOMMU_PAGE_RESP_PASID_VALID : 0;

		ret = domain->ops->page_response(dev, evt, msg);
		list_del(&evt->list);
		kfree(evt);
		break;
	}

done_unlock:
	mutex_unlock(&param->fault_param->lock);
	return ret;
}
EXPORT_SYMBOL_GPL(iommu_page_response);

/**
 * iommu_group_id - Return ID for a group
 * @group: the group to ID
 *
 * Return the unique ID for the group matching the sysfs group number.
 */
int iommu_group_id(struct iommu_group *group)
{
	return group->id;
}
EXPORT_SYMBOL_GPL(iommu_group_id);

static struct iommu_group *get_pci_alias_group(struct pci_dev *pdev,
					       unsigned long *devfns);

/*
 * To consider a PCI device isolated, we require ACS to support Source
 * Validation, Request Redirection, Completer Redirection, and Upstream
 * Forwarding.  This effectively means that devices cannot spoof their
 * requester ID, requests and completions cannot be redirected, and all
 * transactions are forwarded upstream, even as it passes through a
 * bridge where the target device is downstream.
 */
#define REQ_ACS_FLAGS   (PCI_ACS_SV | PCI_ACS_RR | PCI_ACS_CR | PCI_ACS_UF)

/*
 * For multifunction devices which are not isolated from each other, find
 * all the other non-isolated functions and look for existing groups.  For
 * each function, we also need to look for aliases to or from other devices
 * that may already have a group.
 */
static struct iommu_group *get_pci_function_alias_group(struct pci_dev *pdev,
							unsigned long *devfns)
{
	struct pci_dev *tmp = NULL;
	struct iommu_group *group;

	if (!pdev->multifunction || pci_acs_enabled(pdev, REQ_ACS_FLAGS))
		return NULL;

	for_each_pci_dev(tmp) {
		if (tmp == pdev || tmp->bus != pdev->bus ||
		    PCI_SLOT(tmp->devfn) != PCI_SLOT(pdev->devfn) ||
		    pci_acs_enabled(tmp, REQ_ACS_FLAGS))
			continue;

		group = get_pci_alias_group(tmp, devfns);
		if (group) {
			pci_dev_put(tmp);
			return group;
		}
	}

	return NULL;
}

/*
 * Look for aliases to or from the given device for existing groups. DMA
 * aliases are only supported on the same bus, therefore the search
 * space is quite small (especially since we're really only looking at pcie
 * device, and therefore only expect multiple slots on the root complex or
 * downstream switch ports).  It's conceivable though that a pair of
 * multifunction devices could have aliases between them that would cause a
 * loop.  To prevent this, we use a bitmap to track where we've been.
 */
static struct iommu_group *get_pci_alias_group(struct pci_dev *pdev,
					       unsigned long *devfns)
{
	struct pci_dev *tmp = NULL;
	struct iommu_group *group;

	if (test_and_set_bit(pdev->devfn & 0xff, devfns))
		return NULL;

	group = iommu_group_get(&pdev->dev);
	if (group)
		return group;

	for_each_pci_dev(tmp) {
		if (tmp == pdev || tmp->bus != pdev->bus)
			continue;

		/* We alias them or they alias us */
		if (pci_devs_are_dma_aliases(pdev, tmp)) {
			group = get_pci_alias_group(tmp, devfns);
			if (group) {
				pci_dev_put(tmp);
				return group;
			}

			group = get_pci_function_alias_group(tmp, devfns);
			if (group) {
				pci_dev_put(tmp);
				return group;
			}
		}
	}

	return NULL;
}

struct group_for_pci_data {
	struct pci_dev *pdev;
	struct iommu_group *group;
};

/*
 * DMA alias iterator callback, return the last seen device.  Stop and return
 * the IOMMU group if we find one along the way.
 */
static int get_pci_alias_or_group(struct pci_dev *pdev, u16 alias, void *opaque)
{
	struct group_for_pci_data *data = opaque;

	data->pdev = pdev;
	data->group = iommu_group_get(&pdev->dev);

	return data->group != NULL;
}

/*
 * Generic device_group call-back function. It just allocates one
 * iommu-group per device.
 */
struct iommu_group *generic_device_group(struct device *dev)
{
	return iommu_group_alloc();
}
EXPORT_SYMBOL_GPL(generic_device_group);

/*
 * Use standard PCI bus topology, isolation features, and DMA alias quirks
 * to find or create an IOMMU group for a device.
 */
struct iommu_group *pci_device_group(struct device *dev)
{
	struct pci_dev *pdev = to_pci_dev(dev);
	struct group_for_pci_data data;
	struct pci_bus *bus;
	struct iommu_group *group = NULL;
	u64 devfns[4] = { 0 };

	if (WARN_ON(!dev_is_pci(dev)))
		return ERR_PTR(-EINVAL);

	/*
	 * Find the upstream DMA alias for the device.  A device must not
	 * be aliased due to topology in order to have its own IOMMU group.
	 * If we find an alias along the way that already belongs to a
	 * group, use it.
	 */
	if (pci_for_each_dma_alias(pdev, get_pci_alias_or_group, &data))
		return data.group;

	pdev = data.pdev;

	/*
	 * Continue upstream from the point of minimum IOMMU granularity
	 * due to aliases to the point where devices are protected from
	 * peer-to-peer DMA by PCI ACS.  Again, if we find an existing
	 * group, use it.
	 */
	for (bus = pdev->bus; !pci_is_root_bus(bus); bus = bus->parent) {
		if (!bus->self)
			continue;

		if (pci_acs_path_enabled(bus->self, NULL, REQ_ACS_FLAGS))
			break;

		pdev = bus->self;

		group = iommu_group_get(&pdev->dev);
		if (group)
			return group;
	}

	/*
	 * Look for existing groups on device aliases.  If we alias another
	 * device or another device aliases us, use the same group.
	 */
	group = get_pci_alias_group(pdev, (unsigned long *)devfns);
	if (group)
		return group;

	/*
	 * Look for existing groups on non-isolated functions on the same
	 * slot and aliases of those funcions, if any.  No need to clear
	 * the search bitmap, the tested devfns are still valid.
	 */
	group = get_pci_function_alias_group(pdev, (unsigned long *)devfns);
	if (group)
		return group;

	/* No shared group found, allocate new */
	return iommu_group_alloc();
}
EXPORT_SYMBOL_GPL(pci_device_group);

/* Get the IOMMU group for device on fsl-mc bus */
struct iommu_group *fsl_mc_device_group(struct device *dev)
{
	struct device *cont_dev = fsl_mc_cont_dev(dev);
	struct iommu_group *group;

	group = iommu_group_get(cont_dev);
	if (!group)
		group = iommu_group_alloc();
	return group;
}
EXPORT_SYMBOL_GPL(fsl_mc_device_group);

static int iommu_get_def_domain_type(struct device *dev)
{
	const struct iommu_ops *ops = dev->bus->iommu_ops;
	unsigned int type = 0;

	if (ops->def_domain_type)
		type = ops->def_domain_type(dev);

	return (type == 0) ? iommu_def_domain_type : type;
}

static int iommu_group_alloc_default_domain(struct bus_type *bus,
					    struct iommu_group *group,
					    unsigned int type)
{
	struct iommu_domain *dom;

	dom = __iommu_domain_alloc(bus, type);
	if (!dom && type != IOMMU_DOMAIN_DMA) {
		dom = __iommu_domain_alloc(bus, IOMMU_DOMAIN_DMA);
		if (dom)
			pr_warn("Failed to allocate default IOMMU domain of type %u for group %s - Falling back to IOMMU_DOMAIN_DMA",
				type, group->name);
	}

	if (!dom)
		return -ENOMEM;

	group->default_domain = dom;
	if (!group->domain)
		group->domain = dom;

	if (!iommu_dma_strict) {
		int attr = 1;
		iommu_domain_set_attr(dom,
				      DOMAIN_ATTR_DMA_USE_FLUSH_QUEUE,
				      &attr);
	}

	return 0;
}

static int iommu_alloc_default_domain(struct iommu_group *group,
				      struct device *dev)
{
	unsigned int type;

	if (group->default_domain)
		return 0;

	type = iommu_get_def_domain_type(dev);

	return iommu_group_alloc_default_domain(dev->bus, group, type);
}

/**
 * iommu_group_get_for_dev - Find or create the IOMMU group for a device
 * @dev: target device
 *
 * This function is intended to be called by IOMMU drivers and extended to
 * support common, bus-defined algorithms when determining or creating the
 * IOMMU group for a device.  On success, the caller will hold a reference
 * to the returned IOMMU group, which will already include the provided
 * device.  The reference should be released with iommu_group_put().
 */
static struct iommu_group *iommu_group_get_for_dev(struct device *dev)
{
	const struct iommu_ops *ops = dev->bus->iommu_ops;
	struct iommu_group *group;
	int ret;

	group = iommu_group_get(dev);
	if (group)
		return group;

	if (!ops)
		return ERR_PTR(-EINVAL);

	group = ops->device_group(dev);
	if (WARN_ON_ONCE(group == NULL))
		return ERR_PTR(-EINVAL);

	if (IS_ERR(group))
		return group;

	ret = iommu_group_add_device(group, dev);
	if (ret)
		goto out_put_group;

	return group;

out_put_group:
	iommu_group_put(group);

	return ERR_PTR(ret);
}

struct iommu_domain *iommu_group_default_domain(struct iommu_group *group)
{
	return group->default_domain;
}

static int probe_iommu_group(struct device *dev, void *data)
{
	struct list_head *group_list = data;
	struct iommu_group *group;
	int ret;

	/* Device is probed already if in a group */
	group = iommu_group_get(dev);
	if (group) {
		iommu_group_put(group);
		return 0;
	}

	ret = __iommu_probe_device(dev, group_list);
	if (ret == -ENODEV)
		ret = 0;

	return ret;
}

static int remove_iommu_group(struct device *dev, void *data)
{
	iommu_release_device(dev);

	return 0;
}

static int iommu_bus_notifier(struct notifier_block *nb,
			      unsigned long action, void *data)
{
	unsigned long group_action = 0;
	struct device *dev = data;
	struct iommu_group *group;

	/*
	 * ADD/DEL call into iommu driver ops if provided, which may
	 * result in ADD/DEL notifiers to group->notifier
	 */
	if (action == BUS_NOTIFY_ADD_DEVICE) {
		int ret;

		ret = iommu_probe_device(dev);
		return (ret) ? NOTIFY_DONE : NOTIFY_OK;
	} else if (action == BUS_NOTIFY_REMOVED_DEVICE) {
		iommu_release_device(dev);
		return NOTIFY_OK;
	}

	/*
	 * Remaining BUS_NOTIFYs get filtered and republished to the
	 * group, if anyone is listening
	 */
	group = iommu_group_get(dev);
	if (!group)
		return 0;

	switch (action) {
	case BUS_NOTIFY_BIND_DRIVER:
		group_action = IOMMU_GROUP_NOTIFY_BIND_DRIVER;
		break;
	case BUS_NOTIFY_BOUND_DRIVER:
		group_action = IOMMU_GROUP_NOTIFY_BOUND_DRIVER;
		break;
	case BUS_NOTIFY_UNBIND_DRIVER:
		group_action = IOMMU_GROUP_NOTIFY_UNBIND_DRIVER;
		break;
	case BUS_NOTIFY_UNBOUND_DRIVER:
		group_action = IOMMU_GROUP_NOTIFY_UNBOUND_DRIVER;
		break;
	}

	if (group_action)
		blocking_notifier_call_chain(&group->notifier,
					     group_action, dev);

	iommu_group_put(group);
	return 0;
}

struct __group_domain_type {
	struct device *dev;
	unsigned int type;
};

static int probe_get_default_domain_type(struct device *dev, void *data)
{
	const struct iommu_ops *ops = dev->bus->iommu_ops;
	struct __group_domain_type *gtype = data;
	unsigned int type = 0;

	if (ops->def_domain_type)
		type = ops->def_domain_type(dev);

	if (type) {
		if (gtype->type && gtype->type != type) {
			dev_warn(dev, "Device needs domain type %s, but device %s in the same iommu group requires type %s - using default\n",
				 iommu_domain_type_str(type),
				 dev_name(gtype->dev),
				 iommu_domain_type_str(gtype->type));
			gtype->type = 0;
		}

		if (!gtype->dev) {
			gtype->dev  = dev;
			gtype->type = type;
		}
	}

	return 0;
}

static void probe_alloc_default_domain(struct bus_type *bus,
				       struct iommu_group *group)
{
	struct __group_domain_type gtype;

	memset(&gtype, 0, sizeof(gtype));

	/* Ask for default domain requirements of all devices in the group */
	__iommu_group_for_each_dev(group, &gtype,
				   probe_get_default_domain_type);

	if (!gtype.type)
		gtype.type = iommu_def_domain_type;

	iommu_group_alloc_default_domain(bus, group, gtype.type);

}

static int iommu_group_do_dma_attach(struct device *dev, void *data)
{
	struct iommu_domain *domain = data;
	int ret = 0;

	if (!iommu_is_attach_deferred(domain, dev))
		ret = __iommu_attach_device(domain, dev);

	return ret;
}

static int __iommu_group_dma_attach(struct iommu_group *group)
{
	return __iommu_group_for_each_dev(group, group->default_domain,
					  iommu_group_do_dma_attach);
}

static int iommu_group_do_probe_finalize(struct device *dev, void *data)
{
	struct iommu_domain *domain = data;

	if (domain->ops->probe_finalize)
		domain->ops->probe_finalize(dev);

	return 0;
}

static void __iommu_group_dma_finalize(struct iommu_group *group)
{
	__iommu_group_for_each_dev(group, group->default_domain,
				   iommu_group_do_probe_finalize);
}

static int iommu_do_create_direct_mappings(struct device *dev, void *data)
{
	struct iommu_group *group = data;

	iommu_create_device_direct_mappings(group, dev);

	return 0;
}

static int iommu_group_create_direct_mappings(struct iommu_group *group)
{
	return __iommu_group_for_each_dev(group, group,
					  iommu_do_create_direct_mappings);
}

int bus_iommu_probe(struct bus_type *bus)
{
	struct iommu_group *group, *next;
	LIST_HEAD(group_list);
	int ret;

	/*
	 * This code-path does not allocate the default domain when
	 * creating the iommu group, so do it after the groups are
	 * created.
	 */
	ret = bus_for_each_dev(bus, NULL, &group_list, probe_iommu_group);
	if (ret)
		return ret;

	list_for_each_entry_safe(group, next, &group_list, entry) {
		/* Remove item from the list */
		list_del_init(&group->entry);

		mutex_lock(&group->mutex);

		/* Try to allocate default domain */
		probe_alloc_default_domain(bus, group);

		if (!group->default_domain) {
			mutex_unlock(&group->mutex);
			continue;
		}

		iommu_group_create_direct_mappings(group);

		ret = __iommu_group_dma_attach(group);

		mutex_unlock(&group->mutex);

		if (ret)
			break;

		__iommu_group_dma_finalize(group);
	}

	return ret;
}

static int iommu_bus_init(struct bus_type *bus, const struct iommu_ops *ops)
{
	struct notifier_block *nb;
	int err;

	nb = kzalloc(sizeof(struct notifier_block), GFP_KERNEL);
	if (!nb)
		return -ENOMEM;

	nb->notifier_call = iommu_bus_notifier;

	err = bus_register_notifier(bus, nb);
	if (err)
		goto out_free;

	err = bus_iommu_probe(bus);
	if (err)
		goto out_err;


	return 0;

out_err:
	/* Clean up */
	bus_for_each_dev(bus, NULL, NULL, remove_iommu_group);
	bus_unregister_notifier(bus, nb);

out_free:
	kfree(nb);

	return err;
}

/**
 * bus_set_iommu - set iommu-callbacks for the bus
 * @bus: bus.
 * @ops: the callbacks provided by the iommu-driver
 *
 * This function is called by an iommu driver to set the iommu methods
 * used for a particular bus. Drivers for devices on that bus can use
 * the iommu-api after these ops are registered.
 * This special function is needed because IOMMUs are usually devices on
 * the bus itself, so the iommu drivers are not initialized when the bus
 * is set up. With this function the iommu-driver can set the iommu-ops
 * afterwards.
 */
int bus_set_iommu(struct bus_type *bus, const struct iommu_ops *ops)
{
	int err;

	if (ops == NULL) {
		bus->iommu_ops = NULL;
		return 0;
	}

	if (bus->iommu_ops != NULL)
		return -EBUSY;

	bus->iommu_ops = ops;

	/* Do IOMMU specific setup for this bus-type */
	err = iommu_bus_init(bus, ops);
	if (err)
		bus->iommu_ops = NULL;

	return err;
}
EXPORT_SYMBOL_GPL(bus_set_iommu);

bool iommu_present(struct bus_type *bus)
{
	return bus->iommu_ops != NULL;
}
EXPORT_SYMBOL_GPL(iommu_present);

bool iommu_capable(struct bus_type *bus, enum iommu_cap cap)
{
	if (!bus->iommu_ops || !bus->iommu_ops->capable)
		return false;

	return bus->iommu_ops->capable(cap);
}
EXPORT_SYMBOL_GPL(iommu_capable);

/**
 * iommu_set_fault_handler() - set a fault handler for an iommu domain
 * @domain: iommu domain
 * @handler: fault handler
 * @token: user data, will be passed back to the fault handler
 *
 * This function should be used by IOMMU users which want to be notified
 * whenever an IOMMU fault happens.
 *
 * The fault handler itself should return 0 on success, and an appropriate
 * error code otherwise.
 */
void iommu_set_fault_handler(struct iommu_domain *domain,
					iommu_fault_handler_t handler,
					void *token)
{
	BUG_ON(!domain);

	domain->handler = handler;
	domain->handler_token = token;
}
EXPORT_SYMBOL_GPL(iommu_set_fault_handler);

static struct iommu_domain *__iommu_domain_alloc(struct bus_type *bus,
						 unsigned type)
{
	struct iommu_domain *domain;

	if (bus == NULL || bus->iommu_ops == NULL)
		return NULL;

	domain = bus->iommu_ops->domain_alloc(type);
	if (!domain)
		return NULL;

	domain->ops  = bus->iommu_ops;
	domain->type = type;
	/* Assume all sizes by default; the driver may override this later */
	domain->pgsize_bitmap  = bus->iommu_ops->pgsize_bitmap;

	return domain;
}

struct iommu_domain *iommu_domain_alloc(struct bus_type *bus)
{
	return __iommu_domain_alloc(bus, IOMMU_DOMAIN_UNMANAGED);
}
EXPORT_SYMBOL_GPL(iommu_domain_alloc);

void iommu_domain_free(struct iommu_domain *domain)
{
	domain->ops->domain_free(domain);
}
EXPORT_SYMBOL_GPL(iommu_domain_free);

static int __iommu_attach_device(struct iommu_domain *domain,
				 struct device *dev)
{
	int ret;

	if (unlikely(domain->ops->attach_dev == NULL))
		return -ENODEV;

	ret = domain->ops->attach_dev(domain, dev);
	if (!ret)
		trace_attach_device_to_domain(dev);
	return ret;
}

int iommu_attach_device(struct iommu_domain *domain, struct device *dev)
{
	struct iommu_group *group;
	int ret;

	group = iommu_group_get(dev);
	if (!group)
		return -ENODEV;

	/*
	 * Lock the group to make sure the device-count doesn't
	 * change while we are attaching
	 */
	mutex_lock(&group->mutex);
	ret = -EINVAL;
	if (iommu_group_device_count(group) != 1)
		goto out_unlock;

	ret = __iommu_attach_group(domain, group);

out_unlock:
	mutex_unlock(&group->mutex);
	iommu_group_put(group);

	return ret;
}
EXPORT_SYMBOL_GPL(iommu_attach_device);

int iommu_cache_invalidate(struct iommu_domain *domain, struct device *dev,
			   struct iommu_cache_invalidate_info *inv_info)
{
	if (unlikely(!domain->ops->cache_invalidate))
		return -ENODEV;

	return domain->ops->cache_invalidate(domain, dev, inv_info);
}
EXPORT_SYMBOL_GPL(iommu_cache_invalidate);

int iommu_sva_bind_gpasid(struct iommu_domain *domain,
			   struct device *dev, struct iommu_gpasid_bind_data *data)
{
	if (unlikely(!domain->ops->sva_bind_gpasid))
		return -ENODEV;

	return domain->ops->sva_bind_gpasid(domain, dev, data);
}
EXPORT_SYMBOL_GPL(iommu_sva_bind_gpasid);

int iommu_sva_unbind_gpasid(struct iommu_domain *domain, struct device *dev,
			     ioasid_t pasid)
{
	if (unlikely(!domain->ops->sva_unbind_gpasid))
		return -ENODEV;

	return domain->ops->sva_unbind_gpasid(dev, pasid);
}
EXPORT_SYMBOL_GPL(iommu_sva_unbind_gpasid);

static void __iommu_detach_device(struct iommu_domain *domain,
				  struct device *dev)
{
	if (iommu_is_attach_deferred(domain, dev))
		return;

	if (unlikely(domain->ops->detach_dev == NULL))
		return;

	domain->ops->detach_dev(domain, dev);
	trace_detach_device_from_domain(dev);
}

void iommu_detach_device(struct iommu_domain *domain, struct device *dev)
{
	struct iommu_group *group;

	group = iommu_group_get(dev);
	if (!group)
		return;

	mutex_lock(&group->mutex);
	if (iommu_group_device_count(group) != 1) {
		WARN_ON(1);
		goto out_unlock;
	}

	__iommu_detach_group(domain, group);

out_unlock:
	mutex_unlock(&group->mutex);
	iommu_group_put(group);
}
EXPORT_SYMBOL_GPL(iommu_detach_device);

struct iommu_domain *iommu_get_domain_for_dev(struct device *dev)
{
	struct iommu_domain *domain;
	struct iommu_group *group;

	group = iommu_group_get(dev);
	if (!group)
		return NULL;

	domain = group->domain;

	iommu_group_put(group);

	return domain;
}
EXPORT_SYMBOL_GPL(iommu_get_domain_for_dev);

/*
 * For IOMMU_DOMAIN_DMA implementations which already provide their own
 * guarantees that the group and its default domain are valid and correct.
 */
struct iommu_domain *iommu_get_dma_domain(struct device *dev)
{
	return dev->iommu_group->default_domain;
}

/*
 * IOMMU groups are really the natural working unit of the IOMMU, but
 * the IOMMU API works on domains and devices.  Bridge that gap by
 * iterating over the devices in a group.  Ideally we'd have a single
 * device which represents the requestor ID of the group, but we also
 * allow IOMMU drivers to create policy defined minimum sets, where
 * the physical hardware may be able to distiguish members, but we
 * wish to group them at a higher level (ex. untrusted multi-function
 * PCI devices).  Thus we attach each device.
 */
static int iommu_group_do_attach_device(struct device *dev, void *data)
{
	struct iommu_domain *domain = data;

	return __iommu_attach_device(domain, dev);
}

static int __iommu_attach_group(struct iommu_domain *domain,
				struct iommu_group *group)
{
	int ret;

	if (group->default_domain && group->domain != group->default_domain)
		return -EBUSY;

	ret = __iommu_group_for_each_dev(group, domain,
					 iommu_group_do_attach_device);
	if (ret == 0)
		group->domain = domain;

	return ret;
}

int iommu_attach_group(struct iommu_domain *domain, struct iommu_group *group)
{
	int ret;

	mutex_lock(&group->mutex);
	ret = __iommu_attach_group(domain, group);
	mutex_unlock(&group->mutex);

	return ret;
}
EXPORT_SYMBOL_GPL(iommu_attach_group);

static int iommu_group_do_detach_device(struct device *dev, void *data)
{
	struct iommu_domain *domain = data;

	__iommu_detach_device(domain, dev);

	return 0;
}

static void __iommu_detach_group(struct iommu_domain *domain,
				 struct iommu_group *group)
{
	int ret;

	if (!group->default_domain) {
		__iommu_group_for_each_dev(group, domain,
					   iommu_group_do_detach_device);
		group->domain = NULL;
		return;
	}

	if (group->domain == group->default_domain)
		return;

	/* Detach by re-attaching to the default domain */
	ret = __iommu_group_for_each_dev(group, group->default_domain,
					 iommu_group_do_attach_device);
	if (ret != 0)
		WARN_ON(1);
	else
		group->domain = group->default_domain;
}

void iommu_detach_group(struct iommu_domain *domain, struct iommu_group *group)
{
	mutex_lock(&group->mutex);
	__iommu_detach_group(domain, group);
	mutex_unlock(&group->mutex);
}
EXPORT_SYMBOL_GPL(iommu_detach_group);

phys_addr_t iommu_iova_to_phys(struct iommu_domain *domain, dma_addr_t iova)
{
	if (unlikely(domain->ops->iova_to_phys == NULL))
		return 0;

	return domain->ops->iova_to_phys(domain, iova);
}
EXPORT_SYMBOL_GPL(iommu_iova_to_phys);

static size_t iommu_pgsize(struct iommu_domain *domain,
			   unsigned long addr_merge, size_t size)
{
	unsigned int pgsize_idx;
	size_t pgsize;

	/* Max page size that still fits into 'size' */
	pgsize_idx = __fls(size);

	/* need to consider alignment requirements ? */
	if (likely(addr_merge)) {
		/* Max page size allowed by address */
		unsigned int align_pgsize_idx = __ffs(addr_merge);
		pgsize_idx = min(pgsize_idx, align_pgsize_idx);
	}

	/* build a mask of acceptable page sizes */
	pgsize = (1UL << (pgsize_idx + 1)) - 1;

	/* throw away page sizes not supported by the hardware */
	pgsize &= domain->pgsize_bitmap;

	/* make sure we're still sane */
	BUG_ON(!pgsize);

	/* pick the biggest page */
	pgsize_idx = __fls(pgsize);
	pgsize = 1UL << pgsize_idx;

	return pgsize;
}

int __iommu_map(struct iommu_domain *domain, unsigned long iova,
	      phys_addr_t paddr, size_t size, int prot, gfp_t gfp)
{
	const struct iommu_ops *ops = domain->ops;
	unsigned long orig_iova = iova;
	unsigned int min_pagesz;
	size_t orig_size = size;
	phys_addr_t orig_paddr = paddr;
	int ret = 0;

	if (unlikely(ops->map == NULL ||
		     domain->pgsize_bitmap == 0UL))
		return -ENODEV;

	if (unlikely(!(domain->type & __IOMMU_DOMAIN_PAGING)))
		return -EINVAL;

	/* find out the minimum page size supported */
	min_pagesz = 1 << __ffs(domain->pgsize_bitmap);

	/*
	 * both the virtual address and the physical one, as well as
	 * the size of the mapping, must be aligned (at least) to the
	 * size of the smallest page supported by the hardware
	 */
	if (!IS_ALIGNED(iova | paddr | size, min_pagesz)) {
		pr_err("unaligned: iova 0x%lx pa %pa size 0x%zx min_pagesz 0x%x\n",
		       iova, &paddr, size, min_pagesz);
		return -EINVAL;
	}

	pr_debug("map: iova 0x%lx pa %pa size 0x%zx\n", iova, &paddr, size);

	while (size) {
		size_t pgsize = iommu_pgsize(domain, iova | paddr, size);

		pr_debug("mapping: iova 0x%lx pa %pa pgsize 0x%zx\n",
			 iova, &paddr, pgsize);
		ret = ops->map(domain, iova, paddr, pgsize, prot, gfp);

		if (ret)
			break;

		iova += pgsize;
		paddr += pgsize;
		size -= pgsize;
	}

	if (ops->iotlb_sync_map)
		ops->iotlb_sync_map(domain);

	/* unroll mapping in case something went wrong */
	if (ret)
		iommu_unmap(domain, orig_iova, orig_size - size);
	else
		trace_map(orig_iova, orig_paddr, orig_size);

	return ret;
}

int iommu_map(struct iommu_domain *domain, unsigned long iova,
	      phys_addr_t paddr, size_t size, int prot)
{
	might_sleep();
	return __iommu_map(domain, iova, paddr, size, prot, GFP_KERNEL);
}
EXPORT_SYMBOL_GPL(iommu_map);

int iommu_map_atomic(struct iommu_domain *domain, unsigned long iova,
	      phys_addr_t paddr, size_t size, int prot)
{
	return __iommu_map(domain, iova, paddr, size, prot, GFP_ATOMIC);
}
EXPORT_SYMBOL_GPL(iommu_map_atomic);

static size_t __iommu_unmap(struct iommu_domain *domain,
			    unsigned long iova, size_t size,
			    struct iommu_iotlb_gather *iotlb_gather)
{
	const struct iommu_ops *ops = domain->ops;
	size_t unmapped_page, unmapped = 0;
	unsigned long orig_iova = iova;
	unsigned int min_pagesz;

	if (unlikely(ops->unmap == NULL ||
		     domain->pgsize_bitmap == 0UL))
		return 0;

	if (unlikely(!(domain->type & __IOMMU_DOMAIN_PAGING)))
		return 0;

	/* find out the minimum page size supported */
	min_pagesz = 1 << __ffs(domain->pgsize_bitmap);

	/*
	 * The virtual address, as well as the size of the mapping, must be
	 * aligned (at least) to the size of the smallest page supported
	 * by the hardware
	 */
	if (!IS_ALIGNED(iova | size, min_pagesz)) {
		pr_err("unaligned: iova 0x%lx size 0x%zx min_pagesz 0x%x\n",
		       iova, size, min_pagesz);
		return 0;
	}

	pr_debug("unmap this: iova 0x%lx size 0x%zx\n", iova, size);

	/*
	 * Keep iterating until we either unmap 'size' bytes (or more)
	 * or we hit an area that isn't mapped.
	 */
	while (unmapped < size) {
		size_t pgsize = iommu_pgsize(domain, iova, size - unmapped);

		unmapped_page = ops->unmap(domain, iova, pgsize, iotlb_gather);
		if (!unmapped_page)
			break;

		pr_debug("unmapped: iova 0x%lx size 0x%zx\n",
			 iova, unmapped_page);

		iova += unmapped_page;
		unmapped += unmapped_page;
	}

	trace_unmap(orig_iova, size, unmapped);
	return unmapped;
}

size_t iommu_unmap(struct iommu_domain *domain,
		   unsigned long iova, size_t size)
{
	struct iommu_iotlb_gather iotlb_gather;
	size_t ret;

	iommu_iotlb_gather_init(&iotlb_gather);
	ret = __iommu_unmap(domain, iova, size, &iotlb_gather);
	iommu_tlb_sync(domain, &iotlb_gather);

	return ret;
}
EXPORT_SYMBOL_GPL(iommu_unmap);

size_t iommu_unmap_fast(struct iommu_domain *domain,
			unsigned long iova, size_t size,
			struct iommu_iotlb_gather *iotlb_gather)
{
	return __iommu_unmap(domain, iova, size, iotlb_gather);
}
EXPORT_SYMBOL_GPL(iommu_unmap_fast);

size_t __iommu_map_sg(struct iommu_domain *domain, unsigned long iova,
		    struct scatterlist *sg, unsigned int nents, int prot,
		    gfp_t gfp)
{
	size_t len = 0, mapped = 0;
	phys_addr_t start;
	unsigned int i = 0;
	int ret;

	while (i <= nents) {
		phys_addr_t s_phys = sg_phys(sg);

		if (len && s_phys != start + len) {
			ret = __iommu_map(domain, iova + mapped, start,
					len, prot, gfp);

			if (ret)
				goto out_err;

			mapped += len;
			len = 0;
		}

		if (len) {
			len += sg->length;
		} else {
			len = sg->length;
			start = s_phys;
		}

		if (++i < nents)
			sg = sg_next(sg);
	}

	return mapped;

out_err:
	/* undo mappings already done */
	iommu_unmap(domain, iova, mapped);

	return 0;

}

size_t iommu_map_sg(struct iommu_domain *domain, unsigned long iova,
		    struct scatterlist *sg, unsigned int nents, int prot)
{
	might_sleep();
	return __iommu_map_sg(domain, iova, sg, nents, prot, GFP_KERNEL);
}
EXPORT_SYMBOL_GPL(iommu_map_sg);

size_t iommu_map_sg_atomic(struct iommu_domain *domain, unsigned long iova,
		    struct scatterlist *sg, unsigned int nents, int prot)
{
	return __iommu_map_sg(domain, iova, sg, nents, prot, GFP_ATOMIC);
}
EXPORT_SYMBOL_GPL(iommu_map_sg_atomic);

int iommu_domain_window_enable(struct iommu_domain *domain, u32 wnd_nr,
			       phys_addr_t paddr, u64 size, int prot)
{
	if (unlikely(domain->ops->domain_window_enable == NULL))
		return -ENODEV;

	return domain->ops->domain_window_enable(domain, wnd_nr, paddr, size,
						 prot);
}
EXPORT_SYMBOL_GPL(iommu_domain_window_enable);

void iommu_domain_window_disable(struct iommu_domain *domain, u32 wnd_nr)
{
	if (unlikely(domain->ops->domain_window_disable == NULL))
		return;

	return domain->ops->domain_window_disable(domain, wnd_nr);
}
EXPORT_SYMBOL_GPL(iommu_domain_window_disable);

/**
 * report_iommu_fault() - report about an IOMMU fault to the IOMMU framework
 * @domain: the iommu domain where the fault has happened
 * @dev: the device where the fault has happened
 * @iova: the faulting address
 * @flags: mmu fault flags (e.g. IOMMU_FAULT_READ/IOMMU_FAULT_WRITE/...)
 *
 * This function should be called by the low-level IOMMU implementations
 * whenever IOMMU faults happen, to allow high-level users, that are
 * interested in such events, to know about them.
 *
 * This event may be useful for several possible use cases:
 * - mere logging of the event
 * - dynamic TLB/PTE loading
 * - if restarting of the faulting device is required
 *
 * Returns 0 on success and an appropriate error code otherwise (if dynamic
 * PTE/TLB loading will one day be supported, implementations will be able
 * to tell whether it succeeded or not according to this return value).
 *
 * Specifically, -ENOSYS is returned if a fault handler isn't installed
 * (though fault handlers can also return -ENOSYS, in case they want to
 * elicit the default behavior of the IOMMU drivers).
 */
int report_iommu_fault(struct iommu_domain *domain, struct device *dev,
		       unsigned long iova, int flags)
{
	int ret = -ENOSYS;

	/*
	 * if upper layers showed interest and installed a fault handler,
	 * invoke it.
	 */
	if (domain->handler)
		ret = domain->handler(domain, dev, iova, flags,
						domain->handler_token);

	trace_io_page_fault(dev, iova, flags);
	return ret;
}
EXPORT_SYMBOL_GPL(report_iommu_fault);

static int __init iommu_init(void)
{
	iommu_group_kset = kset_create_and_add("iommu_groups",
					       NULL, kernel_kobj);
	BUG_ON(!iommu_group_kset);

	iommu_debugfs_setup();

	return 0;
}
core_initcall(iommu_init);

int iommu_domain_get_attr(struct iommu_domain *domain,
			  enum iommu_attr attr, void *data)
{
	struct iommu_domain_geometry *geometry;
	bool *paging;
	int ret = 0;

	switch (attr) {
	case DOMAIN_ATTR_GEOMETRY:
		geometry  = data;
		*geometry = domain->geometry;

		break;
	case DOMAIN_ATTR_PAGING:
		paging  = data;
		*paging = (domain->pgsize_bitmap != 0UL);
		break;
	default:
		if (!domain->ops->domain_get_attr)
			return -EINVAL;

		ret = domain->ops->domain_get_attr(domain, attr, data);
	}

	return ret;
}
EXPORT_SYMBOL_GPL(iommu_domain_get_attr);

int iommu_domain_set_attr(struct iommu_domain *domain,
			  enum iommu_attr attr, void *data)
{
	int ret = 0;

	switch (attr) {
	default:
		if (domain->ops->domain_set_attr == NULL)
			return -EINVAL;

		ret = domain->ops->domain_set_attr(domain, attr, data);
	}

	return ret;
}
EXPORT_SYMBOL_GPL(iommu_domain_set_attr);

void iommu_get_resv_regions(struct device *dev, struct list_head *list)
{
	const struct iommu_ops *ops = dev->bus->iommu_ops;

	if (ops && ops->get_resv_regions)
		ops->get_resv_regions(dev, list);
}

void iommu_put_resv_regions(struct device *dev, struct list_head *list)
{
	const struct iommu_ops *ops = dev->bus->iommu_ops;

	if (ops && ops->put_resv_regions)
		ops->put_resv_regions(dev, list);
}

/**
 * generic_iommu_put_resv_regions - Reserved region driver helper
 * @dev: device for which to free reserved regions
 * @list: reserved region list for device
 *
 * IOMMU drivers can use this to implement their .put_resv_regions() callback
 * for simple reservations. Memory allocated for each reserved region will be
 * freed. If an IOMMU driver allocates additional resources per region, it is
 * going to have to implement a custom callback.
 */
void generic_iommu_put_resv_regions(struct device *dev, struct list_head *list)
{
	struct iommu_resv_region *entry, *next;

	list_for_each_entry_safe(entry, next, list, list)
		kfree(entry);
}
EXPORT_SYMBOL(generic_iommu_put_resv_regions);

struct iommu_resv_region *iommu_alloc_resv_region(phys_addr_t start,
						  size_t length, int prot,
						  enum iommu_resv_type type)
{
	struct iommu_resv_region *region;

	region = kzalloc(sizeof(*region), GFP_KERNEL);
	if (!region)
		return NULL;

	INIT_LIST_HEAD(&region->list);
	region->start = start;
	region->length = length;
	region->prot = prot;
	region->type = type;
	return region;
}
EXPORT_SYMBOL_GPL(iommu_alloc_resv_region);

void iommu_set_default_passthrough(bool cmd_line)
{
	if (cmd_line)
		iommu_set_cmd_line_dma_api();

	iommu_def_domain_type = IOMMU_DOMAIN_IDENTITY;
}

void iommu_set_default_translated(bool cmd_line)
{
	if (cmd_line)
		iommu_set_cmd_line_dma_api();

	iommu_def_domain_type = IOMMU_DOMAIN_DMA;
}

bool iommu_default_passthrough(void)
{
	return iommu_def_domain_type == IOMMU_DOMAIN_IDENTITY;
}
EXPORT_SYMBOL_GPL(iommu_default_passthrough);

const struct iommu_ops *iommu_ops_from_fwnode(struct fwnode_handle *fwnode)
{
	const struct iommu_ops *ops = NULL;
	struct iommu_device *iommu;

	spin_lock(&iommu_device_lock);
	list_for_each_entry(iommu, &iommu_device_list, list)
		if (iommu->fwnode == fwnode) {
			ops = iommu->ops;
			break;
		}
	spin_unlock(&iommu_device_lock);
	return ops;
}

int iommu_fwspec_init(struct device *dev, struct fwnode_handle *iommu_fwnode,
		      const struct iommu_ops *ops)
{
	struct iommu_fwspec *fwspec = dev_iommu_fwspec_get(dev);

	if (fwspec)
		return ops == fwspec->ops ? 0 : -EINVAL;

	if (!dev_iommu_get(dev))
		return -ENOMEM;

	/* Preallocate for the overwhelmingly common case of 1 ID */
	fwspec = kzalloc(struct_size(fwspec, ids, 1), GFP_KERNEL);
	if (!fwspec)
		return -ENOMEM;

	of_node_get(to_of_node(iommu_fwnode));
	fwspec->iommu_fwnode = iommu_fwnode;
	fwspec->ops = ops;
	dev_iommu_fwspec_set(dev, fwspec);
	return 0;
}
EXPORT_SYMBOL_GPL(iommu_fwspec_init);

void iommu_fwspec_free(struct device *dev)
{
	struct iommu_fwspec *fwspec = dev_iommu_fwspec_get(dev);

	if (fwspec) {
		fwnode_handle_put(fwspec->iommu_fwnode);
		kfree(fwspec);
		dev_iommu_fwspec_set(dev, NULL);
	}
}
EXPORT_SYMBOL_GPL(iommu_fwspec_free);

int iommu_fwspec_add_ids(struct device *dev, u32 *ids, int num_ids)
{
	struct iommu_fwspec *fwspec = dev_iommu_fwspec_get(dev);
	int i, new_num;

	if (!fwspec)
		return -EINVAL;

	new_num = fwspec->num_ids + num_ids;
	if (new_num > 1) {
		fwspec = krealloc(fwspec, struct_size(fwspec, ids, new_num),
				  GFP_KERNEL);
		if (!fwspec)
			return -ENOMEM;

		dev_iommu_fwspec_set(dev, fwspec);
	}

	for (i = 0; i < num_ids; i++)
		fwspec->ids[fwspec->num_ids + i] = ids[i];

	fwspec->num_ids = new_num;
	return 0;
}
EXPORT_SYMBOL_GPL(iommu_fwspec_add_ids);

/*
 * Per device IOMMU features.
 */
bool iommu_dev_has_feature(struct device *dev, enum iommu_dev_features feat)
{
	const struct iommu_ops *ops = dev->bus->iommu_ops;

	if (ops && ops->dev_has_feat)
		return ops->dev_has_feat(dev, feat);

	return false;
}
EXPORT_SYMBOL_GPL(iommu_dev_has_feature);

int iommu_dev_enable_feature(struct device *dev, enum iommu_dev_features feat)
{
	const struct iommu_ops *ops = dev->bus->iommu_ops;

	if (ops && ops->dev_enable_feat)
		return ops->dev_enable_feat(dev, feat);

	return -ENODEV;
}
EXPORT_SYMBOL_GPL(iommu_dev_enable_feature);

/*
 * The device drivers should do the necessary cleanups before calling this.
 * For example, before disabling the aux-domain feature, the device driver
 * should detach all aux-domains. Otherwise, this will return -EBUSY.
 */
int iommu_dev_disable_feature(struct device *dev, enum iommu_dev_features feat)
{
	const struct iommu_ops *ops = dev->bus->iommu_ops;

	if (ops && ops->dev_disable_feat)
		return ops->dev_disable_feat(dev, feat);

	return -EBUSY;
}
EXPORT_SYMBOL_GPL(iommu_dev_disable_feature);

bool iommu_dev_feature_enabled(struct device *dev, enum iommu_dev_features feat)
{
	const struct iommu_ops *ops = dev->bus->iommu_ops;

	if (ops && ops->dev_feat_enabled)
		return ops->dev_feat_enabled(dev, feat);

	return false;
}
EXPORT_SYMBOL_GPL(iommu_dev_feature_enabled);

/*
 * Aux-domain specific attach/detach.
 *
 * Only works if iommu_dev_feature_enabled(dev, IOMMU_DEV_FEAT_AUX) returns
 * true. Also, as long as domains are attached to a device through this
 * interface, any tries to call iommu_attach_device() should fail
 * (iommu_detach_device() can't fail, so we fail when trying to re-attach).
 * This should make us safe against a device being attached to a guest as a
 * whole while there are still pasid users on it (aux and sva).
 */
int iommu_aux_attach_device(struct iommu_domain *domain, struct device *dev)
{
	int ret = -ENODEV;

	if (domain->ops->aux_attach_dev)
		ret = domain->ops->aux_attach_dev(domain, dev);

	if (!ret)
		trace_attach_device_to_domain(dev);

	return ret;
}
EXPORT_SYMBOL_GPL(iommu_aux_attach_device);

void iommu_aux_detach_device(struct iommu_domain *domain, struct device *dev)
{
	if (domain->ops->aux_detach_dev) {
		domain->ops->aux_detach_dev(domain, dev);
		trace_detach_device_from_domain(dev);
	}
}
EXPORT_SYMBOL_GPL(iommu_aux_detach_device);

int iommu_aux_get_pasid(struct iommu_domain *domain, struct device *dev)
{
	int ret = -ENODEV;

	if (domain->ops->aux_get_pasid)
		ret = domain->ops->aux_get_pasid(domain, dev);

	return ret;
}
EXPORT_SYMBOL_GPL(iommu_aux_get_pasid);

/**
 * iommu_sva_bind_device() - Bind a process address space to a device
 * @dev: the device
 * @mm: the mm to bind, caller must hold a reference to it
 *
 * Create a bond between device and address space, allowing the device to access
 * the mm using the returned PASID. If a bond already exists between @device and
 * @mm, it is returned and an additional reference is taken. Caller must call
 * iommu_sva_unbind_device() to release each reference.
 *
 * iommu_dev_enable_feature(dev, IOMMU_DEV_FEAT_SVA) must be called first, to
 * initialize the required SVA features.
 *
 * On error, returns an ERR_PTR value.
 */
struct iommu_sva *
iommu_sva_bind_device(struct device *dev, struct mm_struct *mm, void *drvdata)
{
	struct iommu_group *group;
	struct iommu_sva *handle = ERR_PTR(-EINVAL);
	const struct iommu_ops *ops = dev->bus->iommu_ops;

	if (!ops || !ops->sva_bind)
		return ERR_PTR(-ENODEV);

	group = iommu_group_get(dev);
	if (!group)
		return ERR_PTR(-ENODEV);

	/* Ensure device count and domain don't change while we're binding */
	mutex_lock(&group->mutex);

	/*
	 * To keep things simple, SVA currently doesn't support IOMMU groups
	 * with more than one device. Existing SVA-capable systems are not
	 * affected by the problems that required IOMMU groups (lack of ACS
	 * isolation, device ID aliasing and other hardware issues).
	 */
	if (iommu_group_device_count(group) != 1)
		goto out_unlock;

	handle = ops->sva_bind(dev, mm, drvdata);

out_unlock:
	mutex_unlock(&group->mutex);
	iommu_group_put(group);

	return handle;
}
EXPORT_SYMBOL_GPL(iommu_sva_bind_device);

/**
 * iommu_sva_unbind_device() - Remove a bond created with iommu_sva_bind_device
 * @handle: the handle returned by iommu_sva_bind_device()
 *
 * Put reference to a bond between device and address space. The device should
 * not be issuing any more transaction for this PASID. All outstanding page
 * requests for this PASID must have been flushed to the IOMMU.
 *
 * Returns 0 on success, or an error value
 */
void iommu_sva_unbind_device(struct iommu_sva *handle)
{
	struct iommu_group *group;
	struct device *dev = handle->dev;
	const struct iommu_ops *ops = dev->bus->iommu_ops;

	if (!ops || !ops->sva_unbind)
		return;

	group = iommu_group_get(dev);
	if (!group)
		return;

	mutex_lock(&group->mutex);
	ops->sva_unbind(handle);
	mutex_unlock(&group->mutex);

	iommu_group_put(group);
}
EXPORT_SYMBOL_GPL(iommu_sva_unbind_device);

int iommu_sva_get_pasid(struct iommu_sva *handle)
{
	const struct iommu_ops *ops = handle->dev->bus->iommu_ops;

	if (!ops || !ops->sva_get_pasid)
		return IOMMU_PASID_INVALID;

	return ops->sva_get_pasid(handle);
}
EXPORT_SYMBOL_GPL(iommu_sva_get_pasid);<|MERGE_RESOLUTION|>--- conflicted
+++ resolved
@@ -295,17 +295,10 @@
 		return;
 
 	iommu_device_unlink(dev->iommu->iommu_dev, dev);
-<<<<<<< HEAD
+
+	ops->release_device(dev);
+
 	iommu_group_remove_device(dev);
-
-	ops->release_device(dev);
-
-=======
-
-	ops->release_device(dev);
-
-	iommu_group_remove_device(dev);
->>>>>>> 84569f32
 	module_put(ops->owner);
 	dev_iommu_free(dev);
 }
