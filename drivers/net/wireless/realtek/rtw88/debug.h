/* SPDX-License-Identifier: GPL-2.0 OR BSD-3-Clause */
/* Copyright(c) 2018-2019  Realtek Corporation
 */

#ifndef __RTW_DEBUG_H
#define __RTW_DEBUG_H

enum rtw_debug_mask {
	RTW_DBG_PCI		= 0x00000001,
	RTW_DBG_TX		= 0x00000002,
	RTW_DBG_RX		= 0x00000004,
	RTW_DBG_PHY		= 0x00000008,
	RTW_DBG_FW		= 0x00000010,
	RTW_DBG_EFUSE		= 0x00000020,
	RTW_DBG_COEX		= 0x00000040,
	RTW_DBG_RFK		= 0x00000080,
	RTW_DBG_REGD		= 0x00000100,
	RTW_DBG_DEBUGFS		= 0x00000200,
	RTW_DBG_PS		= 0x00000400,
	RTW_DBG_BF		= 0x00000800,
	RTW_DBG_WOW		= 0x00001000,
	RTW_DBG_CFO		= 0x00002000,
	RTW_DBG_PATH_DIV	= 0x00004000,
	RTW_DBG_ADAPTIVITY	= 0x00008000,
<<<<<<< HEAD
=======
	RTW_DBG_HW_SCAN		= 0x00010000,
>>>>>>> 754e0b0e

	RTW_DBG_ALL		= 0xffffffff
};

#ifdef CONFIG_RTW88_DEBUGFS

void rtw_debugfs_init(struct rtw_dev *rtwdev);
void rtw_debugfs_get_simple_phy_info(struct seq_file *m);

#else

static inline void rtw_debugfs_init(struct rtw_dev *rtwdev) {}

#endif /* CONFIG_RTW88_DEBUGFS */

#ifdef CONFIG_RTW88_DEBUG

__printf(3, 4)
void __rtw_dbg(struct rtw_dev *rtwdev, enum rtw_debug_mask mask,
	       const char *fmt, ...);

#define rtw_dbg(rtwdev, a...) __rtw_dbg(rtwdev, ##a)

#else

static inline void rtw_dbg(struct rtw_dev *rtwdev, enum rtw_debug_mask mask,
			   const char *fmt, ...) {}

#endif /* CONFIG_RTW88_DEBUG */

#define rtw_info(rtwdev, a...) dev_info(rtwdev->dev, ##a)
#define rtw_warn(rtwdev, a...) dev_warn(rtwdev->dev, ##a)
#define rtw_err(rtwdev, a...) dev_err(rtwdev->dev, ##a)

#endif<|MERGE_RESOLUTION|>--- conflicted
+++ resolved
@@ -22,10 +22,7 @@
 	RTW_DBG_CFO		= 0x00002000,
 	RTW_DBG_PATH_DIV	= 0x00004000,
 	RTW_DBG_ADAPTIVITY	= 0x00008000,
-<<<<<<< HEAD
-=======
 	RTW_DBG_HW_SCAN		= 0x00010000,
->>>>>>> 754e0b0e
 
 	RTW_DBG_ALL		= 0xffffffff
 };
