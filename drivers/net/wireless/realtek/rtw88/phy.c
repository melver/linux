--- conflicted
+++ resolved
@@ -10,10 +10,7 @@
 #include "phy.h"
 #include "debug.h"
 #include "regd.h"
-<<<<<<< HEAD
-=======
 #include "sar.h"
->>>>>>> 754e0b0e
 
 struct phy_cfg_pair {
 	u32 addr;
