--- conflicted
+++ resolved
@@ -2228,14 +2228,7 @@
 
 	if (device_may_wakeup(tp_to_dev(tp))) {
 		phy_speed_down(tp->phydev, false);
-<<<<<<< HEAD
 		rtl_wol_enable_rx(tp);
-	}
-}
-
-=======
-		rtl_wol_suspend_quirk(tp);
-		return;
 	}
 
 	switch (tp->mac_version) {
@@ -2264,39 +2257,6 @@
 	}
 }
 
-static void rtl_pll_power_up(struct rtl8169_private *tp)
-{
-	switch (tp->mac_version) {
-	case RTL_GIGA_MAC_VER_25 ... RTL_GIGA_MAC_VER_26:
-	case RTL_GIGA_MAC_VER_29 ... RTL_GIGA_MAC_VER_30:
-	case RTL_GIGA_MAC_VER_32 ... RTL_GIGA_MAC_VER_33:
-	case RTL_GIGA_MAC_VER_37:
-	case RTL_GIGA_MAC_VER_39:
-	case RTL_GIGA_MAC_VER_43:
-		RTL_W8(tp, PMCH, RTL_R8(tp, PMCH) | 0x80);
-		break;
-	case RTL_GIGA_MAC_VER_44:
-	case RTL_GIGA_MAC_VER_45:
-	case RTL_GIGA_MAC_VER_46:
-	case RTL_GIGA_MAC_VER_47:
-	case RTL_GIGA_MAC_VER_48:
-	case RTL_GIGA_MAC_VER_50 ... RTL_GIGA_MAC_VER_63:
-		RTL_W8(tp, PMCH, RTL_R8(tp, PMCH) | 0xc0);
-		break;
-	case RTL_GIGA_MAC_VER_40:
-	case RTL_GIGA_MAC_VER_41:
-	case RTL_GIGA_MAC_VER_49:
-		RTL_W8(tp, PMCH, RTL_R8(tp, PMCH) | 0xc0);
-		rtl_eri_set_bits(tp, 0x1a8, 0xfc000000);
-		break;
-	default:
-		break;
-	}
-
-	phy_resume(tp->phydev);
-}
-
->>>>>>> 3af409ca
 static void rtl_init_rxcfg(struct rtl8169_private *tp)
 {
 	switch (tp->mac_version) {
