--- conflicted
+++ resolved
@@ -1806,11 +1806,7 @@
 		/* Use a partial view if it is bigger than available space */
 		chunk_size = MIN_CHUNK_PAGES;
 		if (i915_gem_object_is_tiled(obj))
-<<<<<<< HEAD
-			chunk_size = max(chunk_size, tile_row_pages(obj));
-=======
 			chunk_size = roundup(chunk_size, tile_row_pages(obj));
->>>>>>> d06e622d
 
 		memset(&view, 0, sizeof(view));
 		view.type = I915_GGTT_VIEW_PARTIAL;
@@ -2879,17 +2875,10 @@
 
 	if (!drm_mm_node_allocated(&vma->node))
 		goto destroy;
-<<<<<<< HEAD
 
 	GEM_BUG_ON(obj->bind_count == 0);
 	GEM_BUG_ON(!obj->pages);
 
-=======
-
-	GEM_BUG_ON(obj->bind_count == 0);
-	GEM_BUG_ON(!obj->pages);
-
->>>>>>> d06e622d
 	if (i915_vma_is_map_and_fenceable(vma)) {
 		/* release the fence reg _after_ flushing */
 		ret = i915_vma_put_fence(vma);
@@ -3554,10 +3543,6 @@
 	if (view->type == I915_GGTT_VIEW_NORMAL)
 		vma = i915_gem_object_ggtt_pin(obj, view, 0, alignment,
 					       PIN_MAPPABLE | PIN_NONBLOCK);
-<<<<<<< HEAD
-	if (IS_ERR(vma))
-		vma = i915_gem_object_ggtt_pin(obj, view, 0, alignment, 0);
-=======
 	if (IS_ERR(vma)) {
 		struct drm_i915_private *i915 = to_i915(obj->base.dev);
 		unsigned int flags;
@@ -3574,17 +3559,11 @@
 			flags = PIN_MAPPABLE;
 		vma = i915_gem_object_ggtt_pin(obj, view, 0, alignment, flags);
 	}
->>>>>>> d06e622d
 	if (IS_ERR(vma))
 		goto err_unpin_display;
 
 	vma->display_alignment = max_t(u64, vma->display_alignment, alignment);
 
-<<<<<<< HEAD
-	WARN_ON(obj->pin_display > i915_vma_pin_count(vma));
-
-=======
->>>>>>> d06e622d
 	i915_gem_object_flush_cpu_write_domain(obj);
 
 	old_write_domain = obj->base.write_domain;
@@ -3621,10 +3600,6 @@
 		list_move_tail(&vma->vm_link, &vma->vm->inactive_list);
 
 	i915_vma_unpin(vma);
-<<<<<<< HEAD
-	WARN_ON(vma->obj->pin_display > i915_vma_pin_count(vma));
-=======
->>>>>>> d06e622d
 }
 
 /**
@@ -3739,7 +3714,6 @@
 {
 	if (!drm_mm_node_allocated(&vma->node))
 		return false;
-<<<<<<< HEAD
 
 	if (vma->node.size < size)
 		return true;
@@ -3747,15 +3721,6 @@
 	if (alignment && vma->node.start & (alignment - 1))
 		return true;
 
-=======
-
-	if (vma->node.size < size)
-		return true;
-
-	if (alignment && vma->node.start & (alignment - 1))
-		return true;
-
->>>>>>> d06e622d
 	if (flags & PIN_MAPPABLE && !i915_vma_is_map_and_fenceable(vma))
 		return true;
 
@@ -3791,16 +3756,12 @@
 	mappable = (vma->node.start + fence_size <=
 		    dev_priv->ggtt.mappable_end);
 
-<<<<<<< HEAD
-	if (mappable && fenceable)
-=======
 	/*
 	 * Explicitly disable for rotated VMA since the display does not
 	 * need the fence and the VMA is not accessible to other users.
 	 */
 	if (mappable && fenceable &&
 	    vma->ggtt_view.type != I915_GGTT_VIEW_ROTATED)
->>>>>>> d06e622d
 		vma->flags |= I915_VMA_CAN_FENCE;
 	else
 		vma->flags &= ~I915_VMA_CAN_FENCE;
