/*
 * Shared interrupt handling code for IPR and INTC2 types of IRQs.
 *
 * Copyright (C) 2007, 2008 Magnus Damm
 * Copyright (C) 2009 Paul Mundt
 *
 * Based on intc2.c and ipr.c
 *
 * Copyright (C) 1999  Niibe Yutaka & Takeshi Yaegashi
 * Copyright (C) 2000  Kazumoto Kojima
 * Copyright (C) 2001  David J. Mckay (david.mckay@st.com)
 * Copyright (C) 2003  Takashi Kusuda <kusuda-takashi@hitachi-ul.co.jp>
 * Copyright (C) 2005, 2006  Paul Mundt
 *
 * This file is subject to the terms and conditions of the GNU General Public
 * License.  See the file "COPYING" in the main directory of this archive
 * for more details.
 */
#include <linux/init.h>
#include <linux/irq.h>
#include <linux/module.h>
#include <linux/io.h>
#include <linux/interrupt.h>
#include <linux/sh_intc.h>
#include <linux/sysdev.h>
#include <linux/list.h>
#include <linux/topology.h>
#include <linux/bitmap.h>

#define _INTC_MK(fn, mode, addr_e, addr_d, width, shift) \
	((shift) | ((width) << 5) | ((fn) << 9) | ((mode) << 13) | \
	 ((addr_e) << 16) | ((addr_d << 24)))

#define _INTC_SHIFT(h) (h & 0x1f)
#define _INTC_WIDTH(h) ((h >> 5) & 0xf)
#define _INTC_FN(h) ((h >> 9) & 0xf)
#define _INTC_MODE(h) ((h >> 13) & 0x7)
#define _INTC_ADDR_E(h) ((h >> 16) & 0xff)
#define _INTC_ADDR_D(h) ((h >> 24) & 0xff)

struct intc_handle_int {
	unsigned int irq;
	unsigned long handle;
};

struct intc_desc_int {
	struct list_head list;
	struct sys_device sysdev;
	pm_message_t state;
	unsigned long *reg;
#ifdef CONFIG_SMP
	unsigned long *smp;
#endif
	unsigned int nr_reg;
	struct intc_handle_int *prio;
	unsigned int nr_prio;
	struct intc_handle_int *sense;
	unsigned int nr_sense;
	struct irq_chip chip;
};

static LIST_HEAD(intc_list);

/*
 * The intc_irq_map provides a global map of bound IRQ vectors for a
 * given platform. Allocation of IRQs are either static through the CPU
 * vector map, or dynamic in the case of board mux vectors or MSI.
 *
 * As this is a central point for all IRQ controllers on the system,
 * each of the available sources are mapped out here. This combined with
 * sparseirq makes it quite trivial to keep the vector map tightly packed
 * when dynamically creating IRQs, as well as tying in to otherwise
 * unused irq_desc positions in the sparse array.
 */
static DECLARE_BITMAP(intc_irq_map, NR_IRQS);
static DEFINE_SPINLOCK(vector_lock);

#ifdef CONFIG_SMP
#define IS_SMP(x) x.smp
#define INTC_REG(d, x, c) (d->reg[(x)] + ((d->smp[(x)] & 0xff) * c))
#define SMP_NR(d, x) ((d->smp[(x)] >> 8) ? (d->smp[(x)] >> 8) : 1)
#else
#define IS_SMP(x) 0
#define INTC_REG(d, x, c) (d->reg[(x)])
#define SMP_NR(d, x) 1
#endif

static unsigned int intc_prio_level[NR_IRQS]; /* for now */
static unsigned long ack_handle[NR_IRQS];

static inline struct intc_desc_int *get_intc_desc(unsigned int irq)
{
	struct irq_chip *chip = get_irq_chip(irq);
	return container_of(chip, struct intc_desc_int, chip);
}

static inline unsigned int set_field(unsigned int value,
				     unsigned int field_value,
				     unsigned int handle)
{
	unsigned int width = _INTC_WIDTH(handle);
	unsigned int shift = _INTC_SHIFT(handle);

	value &= ~(((1 << width) - 1) << shift);
	value |= field_value << shift;
	return value;
}

static void write_8(unsigned long addr, unsigned long h, unsigned long data)
{
	__raw_writeb(set_field(0, data, h), addr);
	(void)__raw_readb(addr);	/* Defeat write posting */
}

static void write_16(unsigned long addr, unsigned long h, unsigned long data)
{
	__raw_writew(set_field(0, data, h), addr);
	(void)__raw_readw(addr);	/* Defeat write posting */
}

static void write_32(unsigned long addr, unsigned long h, unsigned long data)
{
	__raw_writel(set_field(0, data, h), addr);
	(void)__raw_readl(addr);	/* Defeat write posting */
}

static void modify_8(unsigned long addr, unsigned long h, unsigned long data)
{
	unsigned long flags;
	local_irq_save(flags);
	__raw_writeb(set_field(__raw_readb(addr), data, h), addr);
	(void)__raw_readb(addr);	/* Defeat write posting */
	local_irq_restore(flags);
}

static void modify_16(unsigned long addr, unsigned long h, unsigned long data)
{
	unsigned long flags;
	local_irq_save(flags);
	__raw_writew(set_field(__raw_readw(addr), data, h), addr);
	(void)__raw_readw(addr);	/* Defeat write posting */
	local_irq_restore(flags);
}

static void modify_32(unsigned long addr, unsigned long h, unsigned long data)
{
	unsigned long flags;
	local_irq_save(flags);
	__raw_writel(set_field(__raw_readl(addr), data, h), addr);
	(void)__raw_readl(addr);	/* Defeat write posting */
	local_irq_restore(flags);
}

enum {	REG_FN_ERR = 0, REG_FN_WRITE_BASE = 1, REG_FN_MODIFY_BASE = 5 };

static void (*intc_reg_fns[])(unsigned long addr,
			      unsigned long h,
			      unsigned long data) = {
	[REG_FN_WRITE_BASE + 0] = write_8,
	[REG_FN_WRITE_BASE + 1] = write_16,
	[REG_FN_WRITE_BASE + 3] = write_32,
	[REG_FN_MODIFY_BASE + 0] = modify_8,
	[REG_FN_MODIFY_BASE + 1] = modify_16,
	[REG_FN_MODIFY_BASE + 3] = modify_32,
};

enum {	MODE_ENABLE_REG = 0, /* Bit(s) set -> interrupt enabled */
	MODE_MASK_REG,       /* Bit(s) set -> interrupt disabled */
	MODE_DUAL_REG,       /* Two registers, set bit to enable / disable */
	MODE_PRIO_REG,       /* Priority value written to enable interrupt */
	MODE_PCLR_REG,       /* Above plus all bits set to disable interrupt */
};

static void intc_mode_field(unsigned long addr,
			    unsigned long handle,
			    void (*fn)(unsigned long,
				       unsigned long,
				       unsigned long),
			    unsigned int irq)
{
	fn(addr, handle, ((1 << _INTC_WIDTH(handle)) - 1));
}

static void intc_mode_zero(unsigned long addr,
			   unsigned long handle,
			   void (*fn)(unsigned long,
				       unsigned long,
				       unsigned long),
			   unsigned int irq)
{
	fn(addr, handle, 0);
}

static void intc_mode_prio(unsigned long addr,
			   unsigned long handle,
			   void (*fn)(unsigned long,
				       unsigned long,
				       unsigned long),
			   unsigned int irq)
{
	fn(addr, handle, intc_prio_level[irq]);
}

static void (*intc_enable_fns[])(unsigned long addr,
				 unsigned long handle,
				 void (*fn)(unsigned long,
					    unsigned long,
					    unsigned long),
				 unsigned int irq) = {
	[MODE_ENABLE_REG] = intc_mode_field,
	[MODE_MASK_REG] = intc_mode_zero,
	[MODE_DUAL_REG] = intc_mode_field,
	[MODE_PRIO_REG] = intc_mode_prio,
	[MODE_PCLR_REG] = intc_mode_prio,
};

static void (*intc_disable_fns[])(unsigned long addr,
				  unsigned long handle,
				  void (*fn)(unsigned long,
					     unsigned long,
					     unsigned long),
				  unsigned int irq) = {
	[MODE_ENABLE_REG] = intc_mode_zero,
	[MODE_MASK_REG] = intc_mode_field,
	[MODE_DUAL_REG] = intc_mode_field,
	[MODE_PRIO_REG] = intc_mode_zero,
	[MODE_PCLR_REG] = intc_mode_field,
};

static inline void _intc_enable(unsigned int irq, unsigned long handle)
{
	struct intc_desc_int *d = get_intc_desc(irq);
	unsigned long addr;
	unsigned int cpu;

	for (cpu = 0; cpu < SMP_NR(d, _INTC_ADDR_E(handle)); cpu++) {
		addr = INTC_REG(d, _INTC_ADDR_E(handle), cpu);
		intc_enable_fns[_INTC_MODE(handle)](addr, handle, intc_reg_fns\
						    [_INTC_FN(handle)], irq);
	}
}

static void intc_enable(unsigned int irq)
{
	_intc_enable(irq, (unsigned long)get_irq_chip_data(irq));
}

static void intc_disable(unsigned int irq)
{
	struct intc_desc_int *d = get_intc_desc(irq);
	unsigned long handle = (unsigned long) get_irq_chip_data(irq);
	unsigned long addr;
	unsigned int cpu;

	for (cpu = 0; cpu < SMP_NR(d, _INTC_ADDR_D(handle)); cpu++) {
		addr = INTC_REG(d, _INTC_ADDR_D(handle), cpu);
		intc_disable_fns[_INTC_MODE(handle)](addr, handle,intc_reg_fns\
						     [_INTC_FN(handle)], irq);
	}
}

static int intc_set_wake(unsigned int irq, unsigned int on)
{
	return 0; /* allow wakeup, but setup hardware in intc_suspend() */
}

static void intc_mask_ack(unsigned int irq)
{
	struct intc_desc_int *d = get_intc_desc(irq);
	unsigned long handle = ack_handle[irq];
	unsigned long addr;

	intc_disable(irq);

	/* read register and write zero only to the assocaited bit */

	if (handle) {
		addr = INTC_REG(d, _INTC_ADDR_D(handle), 0);
		switch (_INTC_FN(handle)) {
		case REG_FN_MODIFY_BASE + 0:	/* 8bit */
			__raw_readb(addr);
			__raw_writeb(0xff ^ set_field(0, 1, handle), addr);
			break;
		case REG_FN_MODIFY_BASE + 1:	/* 16bit */
			__raw_readw(addr);
			__raw_writew(0xffff ^ set_field(0, 1, handle), addr);
			break;
		case REG_FN_MODIFY_BASE + 3:	/* 32bit */
			__raw_readl(addr);
			__raw_writel(0xffffffff ^ set_field(0, 1, handle), addr);
			break;
		default:
			BUG();
			break;
		}
	}
}

static struct intc_handle_int *intc_find_irq(struct intc_handle_int *hp,
					     unsigned int nr_hp,
					     unsigned int irq)
{
	int i;

	/* this doesn't scale well, but...
	 *
	 * this function should only be used for cerain uncommon
	 * operations such as intc_set_priority() and intc_set_sense()
	 * and in those rare cases performance doesn't matter that much.
	 * keeping the memory footprint low is more important.
	 *
	 * one rather simple way to speed this up and still keep the
	 * memory footprint down is to make sure the array is sorted
	 * and then perform a bisect to lookup the irq.
	 */

	for (i = 0; i < nr_hp; i++) {
		if ((hp + i)->irq != irq)
			continue;

		return hp + i;
	}

	return NULL;
}

int intc_set_priority(unsigned int irq, unsigned int prio)
{
	struct intc_desc_int *d = get_intc_desc(irq);
	struct intc_handle_int *ihp;

	if (!intc_prio_level[irq] || prio <= 1)
		return -EINVAL;

	ihp = intc_find_irq(d->prio, d->nr_prio, irq);
	if (ihp) {
		if (prio >= (1 << _INTC_WIDTH(ihp->handle)))
			return -EINVAL;

		intc_prio_level[irq] = prio;

		/*
		 * only set secondary masking method directly
		 * primary masking method is using intc_prio_level[irq]
		 * priority level will be set during next enable()
		 */

		if (_INTC_FN(ihp->handle) != REG_FN_ERR)
			_intc_enable(irq, ihp->handle);
	}
	return 0;
}

#define VALID(x) (x | 0x80)

static unsigned char intc_irq_sense_table[IRQ_TYPE_SENSE_MASK + 1] = {
	[IRQ_TYPE_EDGE_FALLING] = VALID(0),
	[IRQ_TYPE_EDGE_RISING] = VALID(1),
	[IRQ_TYPE_LEVEL_LOW] = VALID(2),
	/* SH7706, SH7707 and SH7709 do not support high level triggered */
#if !defined(CONFIG_CPU_SUBTYPE_SH7706) && \
    !defined(CONFIG_CPU_SUBTYPE_SH7707) && \
    !defined(CONFIG_CPU_SUBTYPE_SH7709)
	[IRQ_TYPE_LEVEL_HIGH] = VALID(3),
#endif
};

static int intc_set_sense(unsigned int irq, unsigned int type)
{
	struct intc_desc_int *d = get_intc_desc(irq);
	unsigned char value = intc_irq_sense_table[type & IRQ_TYPE_SENSE_MASK];
	struct intc_handle_int *ihp;
	unsigned long addr;

	if (!value)
		return -EINVAL;

	ihp = intc_find_irq(d->sense, d->nr_sense, irq);
	if (ihp) {
		addr = INTC_REG(d, _INTC_ADDR_E(ihp->handle), 0);
		intc_reg_fns[_INTC_FN(ihp->handle)](addr, ihp->handle, value);
	}
	return 0;
}

static unsigned int __init intc_get_reg(struct intc_desc_int *d,
				 unsigned long address)
{
	unsigned int k;

	for (k = 0; k < d->nr_reg; k++) {
		if (d->reg[k] == address)
			return k;
	}

	BUG();
	return 0;
}

static intc_enum __init intc_grp_id(struct intc_desc *desc,
				    intc_enum enum_id)
{
	struct intc_group *g = desc->groups;
	unsigned int i, j;

	for (i = 0; g && enum_id && i < desc->nr_groups; i++) {
		g = desc->groups + i;

		for (j = 0; g->enum_ids[j]; j++) {
			if (g->enum_ids[j] != enum_id)
				continue;

			return g->enum_id;
		}
	}

	return 0;
}

static unsigned int __init intc_mask_data(struct intc_desc *desc,
					  struct intc_desc_int *d,
					  intc_enum enum_id, int do_grps)
{
	struct intc_mask_reg *mr = desc->mask_regs;
	unsigned int i, j, fn, mode;
	unsigned long reg_e, reg_d;

	for (i = 0; mr && enum_id && i < desc->nr_mask_regs; i++) {
		mr = desc->mask_regs + i;

		for (j = 0; j < ARRAY_SIZE(mr->enum_ids); j++) {
			if (mr->enum_ids[j] != enum_id)
				continue;

			if (mr->set_reg && mr->clr_reg) {
				fn = REG_FN_WRITE_BASE;
				mode = MODE_DUAL_REG;
				reg_e = mr->clr_reg;
				reg_d = mr->set_reg;
			} else {
				fn = REG_FN_MODIFY_BASE;
				if (mr->set_reg) {
					mode = MODE_ENABLE_REG;
					reg_e = mr->set_reg;
					reg_d = mr->set_reg;
				} else {
					mode = MODE_MASK_REG;
					reg_e = mr->clr_reg;
					reg_d = mr->clr_reg;
				}
			}

			fn += (mr->reg_width >> 3) - 1;
			return _INTC_MK(fn, mode,
					intc_get_reg(d, reg_e),
					intc_get_reg(d, reg_d),
					1,
					(mr->reg_width - 1) - j);
		}
	}

	if (do_grps)
		return intc_mask_data(desc, d, intc_grp_id(desc, enum_id), 0);

	return 0;
}

static unsigned int __init intc_prio_data(struct intc_desc *desc,
					  struct intc_desc_int *d,
					  intc_enum enum_id, int do_grps)
{
	struct intc_prio_reg *pr = desc->prio_regs;
	unsigned int i, j, fn, mode, bit;
	unsigned long reg_e, reg_d;

	for (i = 0; pr && enum_id && i < desc->nr_prio_regs; i++) {
		pr = desc->prio_regs + i;

		for (j = 0; j < ARRAY_SIZE(pr->enum_ids); j++) {
			if (pr->enum_ids[j] != enum_id)
				continue;

			if (pr->set_reg && pr->clr_reg) {
				fn = REG_FN_WRITE_BASE;
				mode = MODE_PCLR_REG;
				reg_e = pr->set_reg;
				reg_d = pr->clr_reg;
			} else {
				fn = REG_FN_MODIFY_BASE;
				mode = MODE_PRIO_REG;
				if (!pr->set_reg)
					BUG();
				reg_e = pr->set_reg;
				reg_d = pr->set_reg;
			}

			fn += (pr->reg_width >> 3) - 1;

			BUG_ON((j + 1) * pr->field_width > pr->reg_width);

			bit = pr->reg_width - ((j + 1) * pr->field_width);

			return _INTC_MK(fn, mode,
					intc_get_reg(d, reg_e),
					intc_get_reg(d, reg_d),
					pr->field_width, bit);
		}
	}

	if (do_grps)
		return intc_prio_data(desc, d, intc_grp_id(desc, enum_id), 0);

	return 0;
}

static unsigned int __init intc_ack_data(struct intc_desc *desc,
					  struct intc_desc_int *d,
					  intc_enum enum_id)
{
	struct intc_mask_reg *mr = desc->ack_regs;
	unsigned int i, j, fn, mode;
	unsigned long reg_e, reg_d;

	for (i = 0; mr && enum_id && i < desc->nr_ack_regs; i++) {
		mr = desc->ack_regs + i;

		for (j = 0; j < ARRAY_SIZE(mr->enum_ids); j++) {
			if (mr->enum_ids[j] != enum_id)
				continue;

			fn = REG_FN_MODIFY_BASE;
			mode = MODE_ENABLE_REG;
			reg_e = mr->set_reg;
			reg_d = mr->set_reg;

			fn += (mr->reg_width >> 3) - 1;
			return _INTC_MK(fn, mode,
					intc_get_reg(d, reg_e),
					intc_get_reg(d, reg_d),
					1,
					(mr->reg_width - 1) - j);
		}
	}

	return 0;
}

static unsigned int __init intc_sense_data(struct intc_desc *desc,
					   struct intc_desc_int *d,
					   intc_enum enum_id)
{
	struct intc_sense_reg *sr = desc->sense_regs;
	unsigned int i, j, fn, bit;

	for (i = 0; sr && enum_id && i < desc->nr_sense_regs; i++) {
		sr = desc->sense_regs + i;

		for (j = 0; j < ARRAY_SIZE(sr->enum_ids); j++) {
			if (sr->enum_ids[j] != enum_id)
				continue;

			fn = REG_FN_MODIFY_BASE;
			fn += (sr->reg_width >> 3) - 1;

			BUG_ON((j + 1) * sr->field_width > sr->reg_width);

			bit = sr->reg_width - ((j + 1) * sr->field_width);

			return _INTC_MK(fn, 0, intc_get_reg(d, sr->reg),
					0, sr->field_width, bit);
		}
	}

	return 0;
}

static void __init intc_register_irq(struct intc_desc *desc,
				     struct intc_desc_int *d,
				     intc_enum enum_id,
				     unsigned int irq)
{
	struct intc_handle_int *hp;
	unsigned int data[2], primary;

	/*
	 * Register the IRQ position with the global IRQ map
	 */
	set_bit(irq, intc_irq_map);

	/* Prefer single interrupt source bitmap over other combinations:
	 * 1. bitmap, single interrupt source
	 * 2. priority, single interrupt source
	 * 3. bitmap, multiple interrupt sources (groups)
	 * 4. priority, multiple interrupt sources (groups)
	 */

	data[0] = intc_mask_data(desc, d, enum_id, 0);
	data[1] = intc_prio_data(desc, d, enum_id, 0);

	primary = 0;
	if (!data[0] && data[1])
		primary = 1;

	if (!data[0] && !data[1])
		pr_warning("intc: missing unique irq mask for "
			   "irq %d (vect 0x%04x)\n", irq, irq2evt(irq));

	data[0] = data[0] ? data[0] : intc_mask_data(desc, d, enum_id, 1);
	data[1] = data[1] ? data[1] : intc_prio_data(desc, d, enum_id, 1);

	if (!data[primary])
		primary ^= 1;

	BUG_ON(!data[primary]); /* must have primary masking method */

	disable_irq_nosync(irq);
	set_irq_chip_and_handler_name(irq, &d->chip,
				      handle_level_irq, "level");
	set_irq_chip_data(irq, (void *)data[primary]);

	/* set priority level
	 * - this needs to be at least 2 for 5-bit priorities on 7780
	 */
	intc_prio_level[irq] = 2;

	/* enable secondary masking method if present */
	if (data[!primary])
		_intc_enable(irq, data[!primary]);

	/* add irq to d->prio list if priority is available */
	if (data[1]) {
		hp = d->prio + d->nr_prio;
		hp->irq = irq;
		hp->handle = data[1];

		if (primary) {
			/*
			 * only secondary priority should access registers, so
			 * set _INTC_FN(h) = REG_FN_ERR for intc_set_priority()
			 */

			hp->handle &= ~_INTC_MK(0x0f, 0, 0, 0, 0, 0);
			hp->handle |= _INTC_MK(REG_FN_ERR, 0, 0, 0, 0, 0);
		}
		d->nr_prio++;
	}

	/* add irq to d->sense list if sense is available */
	data[0] = intc_sense_data(desc, d, enum_id);
	if (data[0]) {
		(d->sense + d->nr_sense)->irq = irq;
		(d->sense + d->nr_sense)->handle = data[0];
		d->nr_sense++;
	}

	/* irq should be disabled by default */
	d->chip.mask(irq);

	if (desc->ack_regs)
		ack_handle[irq] = intc_ack_data(desc, d, enum_id);
}

static unsigned int __init save_reg(struct intc_desc_int *d,
				    unsigned int cnt,
				    unsigned long value,
				    unsigned int smp)
{
	if (value) {
		d->reg[cnt] = value;
#ifdef CONFIG_SMP
		d->smp[cnt] = smp;
#endif
		return 1;
	}

	return 0;
}

static void intc_redirect_irq(unsigned int irq, struct irq_desc *desc)
{
	generic_handle_irq((unsigned int)get_irq_data(irq));
}

void __init register_intc_controller(struct intc_desc *desc)
{
	unsigned int i, k, smp;
	struct intc_desc_int *d;

	d = kzalloc(sizeof(*d), GFP_NOWAIT);

	INIT_LIST_HEAD(&d->list);
	list_add(&d->list, &intc_list);

	d->nr_reg = desc->mask_regs ? desc->nr_mask_regs * 2 : 0;
	d->nr_reg += desc->prio_regs ? desc->nr_prio_regs * 2 : 0;
	d->nr_reg += desc->sense_regs ? desc->nr_sense_regs : 0;
	d->nr_reg += desc->ack_regs ? desc->nr_ack_regs : 0;

	d->reg = kzalloc(d->nr_reg * sizeof(*d->reg), GFP_NOWAIT);
#ifdef CONFIG_SMP
	d->smp = kzalloc(d->nr_reg * sizeof(*d->smp), GFP_NOWAIT);
#endif
	k = 0;

	if (desc->mask_regs) {
		for (i = 0; i < desc->nr_mask_regs; i++) {
			smp = IS_SMP(desc->mask_regs[i]);
			k += save_reg(d, k, desc->mask_regs[i].set_reg, smp);
			k += save_reg(d, k, desc->mask_regs[i].clr_reg, smp);
		}
	}

	if (desc->prio_regs) {
		d->prio = kzalloc(desc->nr_vectors * sizeof(*d->prio), GFP_NOWAIT);

		for (i = 0; i < desc->nr_prio_regs; i++) {
			smp = IS_SMP(desc->prio_regs[i]);
			k += save_reg(d, k, desc->prio_regs[i].set_reg, smp);
			k += save_reg(d, k, desc->prio_regs[i].clr_reg, smp);
		}
	}

	if (desc->sense_regs) {
		d->sense = kzalloc(desc->nr_vectors * sizeof(*d->sense), GFP_NOWAIT);

		for (i = 0; i < desc->nr_sense_regs; i++) {
			k += save_reg(d, k, desc->sense_regs[i].reg, 0);
		}
	}

	d->chip.name = desc->name;
	d->chip.mask = intc_disable;
	d->chip.unmask = intc_enable;
	d->chip.mask_ack = intc_disable;
	d->chip.enable = intc_enable;
	d->chip.disable = intc_disable;
	d->chip.shutdown = intc_disable;
	d->chip.set_type = intc_set_sense;
	d->chip.set_wake = intc_set_wake;

	if (desc->ack_regs) {
		for (i = 0; i < desc->nr_ack_regs; i++)
			k += save_reg(d, k, desc->ack_regs[i].set_reg, 0);

		d->chip.mask_ack = intc_mask_ack;
	}

	BUG_ON(k > 256); /* _INTC_ADDR_E() and _INTC_ADDR_D() are 8 bits */

	/* register the vectors one by one */
	for (i = 0; i < desc->nr_vectors; i++) {
		struct intc_vect *vect = desc->vectors + i;
		unsigned int irq = evt2irq(vect->vect);
		struct irq_desc *irq_desc;

		if (!vect->enum_id)
			continue;

		irq_desc = irq_to_desc_alloc_node(irq, numa_node_id());
		if (unlikely(!irq_desc)) {
			pr_info("can't get irq_desc for %d\n", irq);
			continue;
		}

		intc_register_irq(desc, d, vect->enum_id, irq);

		for (k = i + 1; k < desc->nr_vectors; k++) {
			struct intc_vect *vect2 = desc->vectors + k;
			unsigned int irq2 = evt2irq(vect2->vect);

			if (vect->enum_id != vect2->enum_id)
				continue;

			/*
			 * In the case of multi-evt handling and sparse
			 * IRQ support, each vector still needs to have
			 * its own backing irq_desc.
			 */
			irq_desc = irq_to_desc_alloc_node(irq2, numa_node_id());
			if (unlikely(!irq_desc)) {
				pr_info("can't get irq_desc for %d\n", irq2);
				continue;
			}

			vect2->enum_id = 0;

			/* redirect this interrupts to the first one */
			set_irq_chip_and_handler_name(irq2, &d->chip,
					intc_redirect_irq, "redirect");
			set_irq_data(irq2, (void *)irq);
		}
	}
}

static int intc_suspend(struct sys_device *dev, pm_message_t state)
{
	struct intc_desc_int *d;
	struct irq_desc *desc;
	int irq;

	/* get intc controller associated with this sysdev */
	d = container_of(dev, struct intc_desc_int, sysdev);

	switch (state.event) {
	case PM_EVENT_ON:
		if (d->state.event != PM_EVENT_FREEZE)
			break;
		for_each_irq_desc(irq, desc) {
			if (desc->handle_irq == intc_redirect_irq)
				continue;
			if (desc->chip != &d->chip)
				continue;
			if (desc->status & IRQ_DISABLED)
				intc_disable(irq);
			else
				intc_enable(irq);
		}
		break;
	case PM_EVENT_FREEZE:
		/* nothing has to be done */
		break;
	case PM_EVENT_SUSPEND:
		/* enable wakeup irqs belonging to this intc controller */
		for_each_irq_desc(irq, desc) {
			if ((desc->status & IRQ_WAKEUP) && (desc->chip == &d->chip))
				intc_enable(irq);
		}
		break;
	}
	d->state = state;

	return 0;
}

static int intc_resume(struct sys_device *dev)
{
	return intc_suspend(dev, PMSG_ON);
}

static struct sysdev_class intc_sysdev_class = {
	.name = "intc",
	.suspend = intc_suspend,
	.resume = intc_resume,
};

/* register this intc as sysdev to allow suspend/resume */
static int __init register_intc_sysdevs(void)
{
	struct intc_desc_int *d;
	int error;
	int id = 0;

	error = sysdev_class_register(&intc_sysdev_class);
	if (!error) {
		list_for_each_entry(d, &intc_list, list) {
			d->sysdev.id = id;
			d->sysdev.cls = &intc_sysdev_class;
			error = sysdev_register(&d->sysdev);
			if (error)
				break;
			id++;
		}
	}

	if (error)
		pr_warning("intc: sysdev registration error\n");

	return error;
}
device_initcall(register_intc_sysdevs);
<<<<<<< HEAD

/*
 * Dynamic IRQ allocation and deallocation
 */
static unsigned int create_irq_on_node(unsigned int irq_want, int node)
{
	unsigned int irq = 0, new;
	unsigned long flags;
	struct irq_desc *desc;

	spin_lock_irqsave(&vector_lock, flags);

	/*
	 * First try the wanted IRQ, then scan.
	 */
	if (test_and_set_bit(irq_want, intc_irq_map)) {
		new = find_first_zero_bit(intc_irq_map, nr_irqs);
		if (unlikely(new == nr_irqs))
			goto out_unlock;

		desc = irq_to_desc_alloc_node(new, node);
		if (unlikely(!desc)) {
			pr_info("can't get irq_desc for %d\n", new);
			goto out_unlock;
		}

		desc = move_irq_desc(desc, node);
		__set_bit(new, intc_irq_map);
		irq = new;
	}

out_unlock:
	spin_unlock_irqrestore(&vector_lock, flags);

	if (irq > 0)
		dynamic_irq_init(irq);

	return irq;
}

=======

/*
 * Dynamic IRQ allocation and deallocation
 */
static unsigned int create_irq_on_node(unsigned int irq_want, int node)
{
	unsigned int irq = 0, new;
	unsigned long flags;
	struct irq_desc *desc;

	spin_lock_irqsave(&vector_lock, flags);

	/*
	 * First try the wanted IRQ, then scan.
	 */
	if (test_and_set_bit(irq_want, intc_irq_map)) {
		new = find_first_zero_bit(intc_irq_map, nr_irqs);
		if (unlikely(new == nr_irqs))
			goto out_unlock;

		desc = irq_to_desc_alloc_node(new, node);
		if (unlikely(!desc)) {
			pr_info("can't get irq_desc for %d\n", new);
			goto out_unlock;
		}

		desc = move_irq_desc(desc, node);
		__set_bit(new, intc_irq_map);
		irq = new;
	}

out_unlock:
	spin_unlock_irqrestore(&vector_lock, flags);

	if (irq > 0)
		dynamic_irq_init(irq);

	return irq;
}

>>>>>>> 2fbe74b9
int create_irq(void)
{
	int nid = cpu_to_node(smp_processor_id());
	int irq;

	irq = create_irq_on_node(NR_IRQS_LEGACY, nid);
	if (irq == 0)
		irq = -1;

	return irq;
}

void destroy_irq(unsigned int irq)
{
	unsigned long flags;

	dynamic_irq_cleanup(irq);

	spin_lock_irqsave(&vector_lock, flags);
	__clear_bit(irq, intc_irq_map);
	spin_unlock_irqrestore(&vector_lock, flags);
}

int reserve_irq_vector(unsigned int irq)
{
	unsigned long flags;
	int ret = 0;

	spin_lock_irqsave(&vector_lock, flags);
	if (test_and_set_bit(irq, intc_irq_map))
		ret = -EBUSY;
	spin_unlock_irqrestore(&vector_lock, flags);

	return ret;
}

void reserve_irq_legacy(void)
{
	unsigned long flags;
	int i, j;

	spin_lock_irqsave(&vector_lock, flags);
	j = find_first_bit(intc_irq_map, nr_irqs);
	for (i = 0; i < j; i++)
		__set_bit(i, intc_irq_map);
	spin_unlock_irqrestore(&vector_lock, flags);
}<|MERGE_RESOLUTION|>--- conflicted
+++ resolved
@@ -868,7 +868,6 @@
 	return error;
 }
 device_initcall(register_intc_sysdevs);
-<<<<<<< HEAD
 
 /*
  * Dynamic IRQ allocation and deallocation
@@ -909,48 +908,6 @@
 	return irq;
 }
 
-=======
-
-/*
- * Dynamic IRQ allocation and deallocation
- */
-static unsigned int create_irq_on_node(unsigned int irq_want, int node)
-{
-	unsigned int irq = 0, new;
-	unsigned long flags;
-	struct irq_desc *desc;
-
-	spin_lock_irqsave(&vector_lock, flags);
-
-	/*
-	 * First try the wanted IRQ, then scan.
-	 */
-	if (test_and_set_bit(irq_want, intc_irq_map)) {
-		new = find_first_zero_bit(intc_irq_map, nr_irqs);
-		if (unlikely(new == nr_irqs))
-			goto out_unlock;
-
-		desc = irq_to_desc_alloc_node(new, node);
-		if (unlikely(!desc)) {
-			pr_info("can't get irq_desc for %d\n", new);
-			goto out_unlock;
-		}
-
-		desc = move_irq_desc(desc, node);
-		__set_bit(new, intc_irq_map);
-		irq = new;
-	}
-
-out_unlock:
-	spin_unlock_irqrestore(&vector_lock, flags);
-
-	if (irq > 0)
-		dynamic_irq_init(irq);
-
-	return irq;
-}
-
->>>>>>> 2fbe74b9
 int create_irq(void)
 {
 	int nid = cpu_to_node(smp_processor_id());
