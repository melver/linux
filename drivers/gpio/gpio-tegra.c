--- conflicted
+++ resolved
@@ -361,15 +361,8 @@
 
 static void tegra_gpio_irq_handler(struct irq_desc *desc)
 {
-<<<<<<< HEAD
-	int port;
-	int pin;
-	bool unmasked = false;
-	int gpio;
-=======
 	unsigned int port, pin, gpio;
 	bool unmasked = false;
->>>>>>> bb176f67
 	u32 lvl;
 	unsigned long sta;
 	struct irq_chip *chip = irq_desc_get_chip(desc);
