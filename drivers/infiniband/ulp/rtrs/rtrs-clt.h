--- conflicted
+++ resolved
@@ -229,12 +229,7 @@
 int rtrs_clt_stats_migration_from_cnt_to_str(struct rtrs_clt_stats *stats, char *buf);
 int rtrs_clt_stats_migration_to_cnt_to_str(struct rtrs_clt_stats *stats, char *buf);
 int rtrs_clt_reset_reconnects_stat(struct rtrs_clt_stats *stats, bool enable);
-<<<<<<< HEAD
-int rtrs_clt_stats_reconnects_to_str(struct rtrs_clt_stats *stats, char *buf,
-				     size_t len);
-=======
 int rtrs_clt_stats_reconnects_to_str(struct rtrs_clt_stats *stats, char *buf);
->>>>>>> df0cc57e
 int rtrs_clt_reset_rdma_stats(struct rtrs_clt_stats *stats, bool enable);
 ssize_t rtrs_clt_stats_rdma_to_str(struct rtrs_clt_stats *stats,
 				    char *page);
